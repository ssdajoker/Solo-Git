"""Configuration management for Solo Git.

Handles loading, saving, and validating configuration from YAML files and
environment variables. Supports API credentials, model settings, budget
controls, deployment credentials, and test configurations.
"""

import base64
import hashlib
import os
from dataclasses import dataclass, asdict
from pathlib import Path
from typing import Optional, Dict, Any
from dataclasses import dataclass, field, asdict

import yaml

from sologit.utils.logger import get_logger

logger = get_logger(__name__)

try:  # Optional strong encryption support
    from cryptography.fernet import Fernet, InvalidToken  # type: ignore
except Exception:  # pragma: no cover - cryptography is optional
    Fernet = None  # type: ignore
    InvalidToken = Exception  # type: ignore


@dataclass
class AbacusAPIConfig:
    """Abacus.ai API configuration."""

    endpoint: str = "https://api.abacus.ai/v1"
    api_key: Optional[str] = None

    def is_configured(self) -> bool:
        """Check if API credentials are configured."""
        return bool(self.api_key)


@dataclass
class ModelVariantConfig:
    """Configuration for a specific deployed model."""

    name: str
    provider: str = "abacus"
    max_tokens: int = 2048
    temperature: float = 0.1
    cost_per_1k_tokens: float = 0.001

    @classmethod
    def from_dict(
        cls,
        data: Dict[str, Any],
        defaults: Optional["ModelVariantConfig"] = None,
    ) -> "ModelVariantConfig":
        """Create a variant from dictionary with defaults."""

        defaults = defaults or cls(name=data.get("name", ""))

        return cls(
            name=data.get("name", defaults.name),
            provider=data.get("provider", defaults.provider),
            max_tokens=data.get("max_tokens", defaults.max_tokens),
            temperature=data.get("temperature", defaults.temperature),
            cost_per_1k_tokens=data.get(
                "cost_per_1k_tokens", defaults.cost_per_1k_tokens
            ),
        )

    def merge(self, override: Dict[str, Any]) -> "ModelVariantConfig":
        """Merge override dictionary into variant."""

        return ModelVariantConfig.from_dict(override, self)

    def to_dict(self) -> Dict[str, Any]:
        """Convert to serializable dictionary."""

        return {
            "name": self.name,
            "provider": self.provider,
            "max_tokens": self.max_tokens,
            "temperature": self.temperature,
            "cost_per_1k_tokens": self.cost_per_1k_tokens,
        }


@dataclass
class TierModelConfig:
    """Primary/fallback model configuration for a tier."""

    primary: ModelVariantConfig
    fallback: Optional[ModelVariantConfig] = None

    def to_dict(self) -> Dict[str, Any]:
        """Serialize tier configuration."""

        data = {"primary": self.primary.to_dict()}
        if self.fallback:
            data["fallback"] = self.fallback.to_dict()
        return data


def _default_fast_model() -> "TierModelConfig":
    primary = ModelVariantConfig(
        name="llama-3.1-8b-instruct",
        provider="abacus",
        max_tokens=1024,
        temperature=0.1,
        cost_per_1k_tokens=0.0001,
    )
    fallback = ModelVariantConfig(
        name="gemma-2-9b-it",
        provider="abacus",
        max_tokens=1024,
        temperature=0.1,
        cost_per_1k_tokens=0.0001,
    )
    return TierModelConfig(primary=primary, fallback=fallback)


def _default_coding_model() -> "TierModelConfig":
    primary = ModelVariantConfig(
        name="deepseek-coder-33b",
        provider="abacus",
        max_tokens=2048,
        temperature=0.1,
        cost_per_1k_tokens=0.0005,
    )
    fallback = ModelVariantConfig(
        name="codellama-70b-instruct",
        provider="abacus",
        max_tokens=2048,
        temperature=0.1,
        cost_per_1k_tokens=0.0005,
    )
    return TierModelConfig(primary=primary, fallback=fallback)


def _default_planning_model() -> "TierModelConfig":
    primary = ModelVariantConfig(
        name="gpt-4o",
        provider="abacus",
        max_tokens=4096,
        temperature=0.2,
        cost_per_1k_tokens=0.03,
    )
    fallback = ModelVariantConfig(
        name="claude-3-5-sonnet",
        provider="abacus",
        max_tokens=4096,
        temperature=0.2,
        cost_per_1k_tokens=0.025,
    )
    return TierModelConfig(primary=primary, fallback=fallback)
class DeploymentCredentials:
    """Deployment credentials for Abacus.ai deployments."""

    deployment_id: str
    deployment_token: str
    token_scheme: str = "plain"

    @property
    def has_token(self) -> bool:
        """Return whether a usable token is available."""
        return bool(self.deployment_token)


@dataclass
class ModelConfig:
    """Model configuration for different task tiers."""

    fast: TierModelConfig = field(default_factory=_default_fast_model)
    coding: TierModelConfig = field(default_factory=_default_coding_model)
    planning: TierModelConfig = field(default_factory=_default_planning_model)

    def to_ai_models_dict(self) -> Dict[str, Any]:
        """Return AI model configuration dictionary."""

        return {
            "fast": self.fast.to_dict(),
            "coding": self.coding.to_dict(),
            "planning": self.planning.to_dict(),
        }

    def merge_ai_models(self, override: Dict[str, Any]):
        """Merge new-style AI model configuration overrides."""

        for tier_name, tier_override in override.items():
            tier_config: Optional[TierModelConfig] = getattr(self, tier_name, None)
            if not tier_config or not isinstance(tier_override, dict):
                continue

            primary_override = tier_override.get("primary")
            if isinstance(primary_override, dict):
                tier_config.primary = tier_config.primary.merge(primary_override)

            if "fallback" in tier_override:
                fallback_override = tier_override.get("fallback")
                if fallback_override is None:
                    tier_config.fallback = None
                elif isinstance(fallback_override, dict):
                    defaults = tier_config.fallback or tier_config.primary
                    tier_config.fallback = ModelVariantConfig.from_dict(
                        fallback_override, defaults
                    )

    def apply_legacy_fields(self, legacy: Dict[str, Any]):
        """Apply legacy flat model configuration fields."""

        if not isinstance(legacy, dict):
            return

        # Fast tier
        if "fast_model" in legacy:
            self.fast.primary = self.fast.primary.merge(
                {"name": legacy["fast_model"]}
            )
        if "fast_fallback" in legacy:
            fallback = self.fast.fallback or ModelVariantConfig.from_dict(
                {"name": legacy["fast_fallback"]}, self.fast.primary
            )
            self.fast.fallback = fallback.merge({"name": legacy["fast_fallback"]})
        if "fast_max_tokens" in legacy:
            self.fast.primary = self.fast.primary.merge(
                {"max_tokens": legacy["fast_max_tokens"]}
            )
            if self.fast.fallback:
                self.fast.fallback = self.fast.fallback.merge(
                    {"max_tokens": legacy["fast_max_tokens"]}
                )
        if "fast_temperature" in legacy:
            self.fast.primary = self.fast.primary.merge(
                {"temperature": legacy["fast_temperature"]}
            )
            if self.fast.fallback:
                self.fast.fallback = self.fast.fallback.merge(
                    {"temperature": legacy["fast_temperature"]}
                )

        # Coding tier
        if "coding_model" in legacy:
            self.coding.primary = self.coding.primary.merge(
                {"name": legacy["coding_model"]}
            )
        if "coding_fallback" in legacy:
            fallback = self.coding.fallback or ModelVariantConfig.from_dict(
                {"name": legacy["coding_fallback"]}, self.coding.primary
            )
            self.coding.fallback = fallback.merge(
                {"name": legacy["coding_fallback"]}
            )
        if "coding_max_tokens" in legacy:
            self.coding.primary = self.coding.primary.merge(
                {"max_tokens": legacy["coding_max_tokens"]}
            )
            if self.coding.fallback:
                self.coding.fallback = self.coding.fallback.merge(
                    {"max_tokens": legacy["coding_max_tokens"]}
                )
        if "coding_temperature" in legacy:
            self.coding.primary = self.coding.primary.merge(
                {"temperature": legacy["coding_temperature"]}
            )
            if self.coding.fallback:
                self.coding.fallback = self.coding.fallback.merge(
                    {"temperature": legacy["coding_temperature"]}
                )

        # Planning tier
        if "planning_model" in legacy:
            self.planning.primary = self.planning.primary.merge(
                {"name": legacy["planning_model"]}
            )
        if "planning_fallback" in legacy:
            fallback = self.planning.fallback or ModelVariantConfig.from_dict(
                {"name": legacy["planning_fallback"]}, self.planning.primary
            )
            self.planning.fallback = fallback.merge(
                {"name": legacy["planning_fallback"]}
            )
        if "planning_max_tokens" in legacy:
            self.planning.primary = self.planning.primary.merge(
                {"max_tokens": legacy["planning_max_tokens"]}
            )
            if self.planning.fallback:
                self.planning.fallback = self.planning.fallback.merge(
                    {"max_tokens": legacy["planning_max_tokens"]}
                )
        if "planning_temperature" in legacy:
            self.planning.primary = self.planning.primary.merge(
                {"temperature": legacy["planning_temperature"]}
            )
            if self.planning.fallback:
                self.planning.fallback = self.planning.fallback.merge(
                    {"temperature": legacy["planning_temperature"]}
                )
    """Model configuration for different task types."""

    # Planning models (GPT-4, Claude, Llama 70B)
    planning_model: str = "gpt-4o"
    planning_fallback: str = "claude-3-5-sonnet"
    planning_max_tokens: int = 4096
    planning_temperature: float = 0.2

    # Coding models (DeepSeek, CodeLlama)
    coding_model: str = "deepseek-coder-33b"
    coding_fallback: str = "codellama-70b-instruct"
    coding_max_tokens: int = 2048
    coding_temperature: float = 0.1

    # Fast operation models (Llama 8B, Gemma)
    fast_model: str = "llama-3.1-8b-instruct"
    fast_fallback: str = "gemma-2-9b-it"
    fast_max_tokens: int = 1024
    fast_temperature: float = 0.1


@dataclass
class BudgetConfig:
    """Budget and cost control configuration."""

    daily_usd_cap: float = 10.0
    alert_threshold: float = 0.8
    track_by_model: bool = True
    escalation_triggers: Optional[Dict[str, Any]] = None
    
    escalation_triggers: Dict[str, Any] = None

    def __post_init__(self):
        if self.escalation_triggers is None:
            self.escalation_triggers = {
                "patch_lines": 200,
                "test_failures": 2,
                "security_keywords": ["auth", "crypto", "password", "token", "jwt"],
                "complexity_score": 0.7,
            }


@dataclass
class TestConfig:
    """Test execution configuration."""

    sandbox_image: str = "ghcr.io/solo-git/sandbox:latest"
    timeout_seconds: int = 300
    parallel_max: int = 4
    fast_tests: list = None
    full_tests: list = None
<<<<<<< HEAD
    smoke_tests: list = None
=======
    execution_mode: str = "auto"
    log_dir: Optional[str] = None
>>>>>>> e89dc0f4

    def __post_init__(self):
        if self.fast_tests is None:
            self.fast_tests = []
        if self.full_tests is None:
            self.full_tests = []
<<<<<<< HEAD
        if self.smoke_tests is None:
            self.smoke_tests = []


@dataclass
class CISmokeConfig:
    """Configuration for CI smoke job triggers."""

    auto_run: bool = False
    command: Optional[str] = None
    webhook: Optional[str] = None
    webhook_timeout: int = 10
=======
        if self.log_dir is None:
            self.log_dir = str(Path.home() / ".sologit" / "data" / "test_runs")
>>>>>>> e89dc0f4


@dataclass
class SoloGitConfig:
    """Main Solo Git configuration."""

    # Repository settings
    repos_path: str = "~/.sologit/repos"
    workpad_ttl_days: int = 7

    # Solo workflow settings
    promote_on_green: bool = True
    rollback_on_ci_red: bool = True

    # Component configs
    abacus: AbacusAPIConfig = None
    models: ModelConfig = None
    budget: BudgetConfig = None
    tests: TestConfig = None
<<<<<<< HEAD
    ci: CISmokeConfig = None
=======
    deployments: Dict[str, DeploymentCredentials] = None
>>>>>>> e89dc0f4

    def __post_init__(self):
        if self.abacus is None:
            self.abacus = AbacusAPIConfig()
        if self.models is None:
            self.models = ModelConfig()
        if self.budget is None:
            self.budget = BudgetConfig()
        if self.tests is None:
            self.tests = TestConfig()
<<<<<<< HEAD
        if self.ci is None:
            self.ci = CISmokeConfig()
    
=======
        if self.deployments is None:
            self.deployments = {}

>>>>>>> e89dc0f4
    def to_dict(self) -> dict:
        """Convert configuration to dictionary format."""
        return {
            'repos_path': self.repos_path,
            'workpad_ttl_days': self.workpad_ttl_days,
            'promote_on_green': self.promote_on_green,
            'rollback_on_ci_red': self.rollback_on_ci_red,
            'abacus': {
                'endpoint': self.abacus.endpoint,
                'api_key': self.abacus.api_key,
            },
            'ai': {
                'models': self.models.to_ai_models_dict()
                'models': {
                    'fast': {
                        'primary': self.models.fast_model,
                        'max_tokens': 1024,
                        'temperature': 0.1,
                    },
                    'coding': {
                        'primary': self.models.coding_model,
                        'max_tokens': 2048,
                        'temperature': 0.1,
                    },
                    'planning': {
                        'primary': self.models.planning_model,
                        'max_tokens': 4096,
                        'temperature': 0.2,
                    },
                }
            },
            'escalation': {
                'triggers': []
            },
            'budget': {
                'daily_usd_cap': self.budget.daily_usd_cap,
                'alert_threshold': self.budget.alert_threshold,
                'track_by_model': self.budget.track_by_model,
            },
            'tests': {
                'sandbox_image': self.tests.sandbox_image,
                'timeout_seconds': self.tests.timeout_seconds,
                'parallel_max': self.tests.parallel_max,
<<<<<<< HEAD
                'fast_tests': self.tests.fast_tests,
                'full_tests': self.tests.full_tests,
                'smoke_tests': self.tests.smoke_tests,
            },
            'ci': {
                'auto_run': self.ci.auto_run,
                'command': self.ci.command,
                'webhook': self.ci.webhook,
                'webhook_timeout': self.ci.webhook_timeout,
=======
            },
            'deployments': {
                name: {
                    'deployment_id': creds.deployment_id,
                    'has_token': creds.has_token,
                }
                for name, creds in self.deployments.items()
            },
                'execution_mode': self.tests.execution_mode,
                'log_dir': self.tests.log_dir,
>>>>>>> e89dc0f4
            }
        }


class ConfigManager:
    """Manages Solo Git configuration."""

    DEFAULT_CONFIG_DIR = Path.home() / ".sologit"
    DEFAULT_CONFIG_FILE = DEFAULT_CONFIG_DIR / "config.yaml"

    def __init__(self, config_path: Optional[Path] = None):
        """
        Initialize configuration manager.

        Args:
            config_path: Optional path to config file. If None, uses default location.
        """
        self.config_path = config_path or self.DEFAULT_CONFIG_FILE
        self._fernet = self._build_fernet()
        self.config = self._load_config()

    def _load_config(self) -> SoloGitConfig:
        """
        Load configuration from file and environment variables.

        Priority (highest to lowest):
        1. Environment variables
        2. Config file
        3. Defaults
        """
        # Start with defaults
        config = SoloGitConfig()

        # Load from file if exists
        if self.config_path.exists():
            try:
                with open(self.config_path, 'r') as f:
                    file_config = yaml.safe_load(f)
                    if file_config:
                        config = self._merge_config(config, file_config)
                        logger.info("Loaded configuration from %s", self.config_path)
            except Exception as e:
                logger.warning("Failed to load config file: %s", e)
        else:
            logger.debug("No config file found at %s, using defaults", self.config_path)

        # Override with environment variables
        config = self._load_env_overrides(config)

        return config

    def _merge_config(self, base: SoloGitConfig, override: Dict) -> SoloGitConfig:
        """Merge configuration from dict into base config."""
        # Abacus API
        if 'abacus' in override:
            if 'endpoint' in override['abacus']:
                base.abacus.endpoint = override['abacus']['endpoint']
            if 'api_key' in override['abacus']:
                base.abacus.api_key = override['abacus']['api_key']
        
        # Models (legacy schema)
        if 'models' in override and not isinstance(override['models'], dict):
            # Nothing to merge if models key is not a dict
            pass
        elif 'models' in override and 'ai' not in override:
            base.models.apply_legacy_fields(override['models'])

        # Models (new schema)
        if 'ai' in override and isinstance(override['ai'], dict):
            models_override = override['ai'].get('models')
            if isinstance(models_override, dict):
                base.models.merge_ai_models(models_override)
        

        # Models
        if 'models' in override:
            for key, value in override['models'].items():
                if hasattr(base.models, key):
                    setattr(base.models, key, value)

        # Budget
        if 'budget' in override:
            for key, value in override['budget'].items():
                if hasattr(base.budget, key):
                    setattr(base.budget, key, value)

        # Tests
        if 'tests' in override:
            for key, value in override['tests'].items():
                if hasattr(base.tests, key):
                    setattr(base.tests, key, value)

<<<<<<< HEAD
        if 'ci' in override:
            for key, value in override['ci'].items():
                if hasattr(base.ci, key):
                    setattr(base.ci, key, value)
        
=======
        # Deployment credentials
        deployments = override.get('deployments')
        if isinstance(deployments, dict):
            merged: Dict[str, DeploymentCredentials] = {}
            for name, creds in deployments.items():
                if not isinstance(creds, dict):
                    continue
                deployment_id = creds.get('deployment_id', '')
                token_value = creds.get('deployment_token', '')
                scheme = creds.get('token_scheme', 'plain')
                if token_value:
                    try:
                        deployment_token = self._decrypt_secret(token_value, scheme)
                    except Exception as exc:  # pragma: no cover - logging only
                        logger.warning(
                            "Failed to decrypt deployment token for %s: %s", name, exc
                        )
                        deployment_token = ''
                else:
                    deployment_token = ''
                merged[name] = DeploymentCredentials(
                    deployment_id=deployment_id,
                    deployment_token=deployment_token,
                    token_scheme=scheme,
                )
            base.deployments = merged

>>>>>>> e89dc0f4
        # Top-level settings
        if 'repos_path' in override:
            base.repos_path = override['repos_path']
        if 'workpad_ttl_days' in override:
            base.workpad_ttl_days = override['workpad_ttl_days']
        if 'promote_on_green' in override:
            base.promote_on_green = override['promote_on_green']
        if 'rollback_on_ci_red' in override:
            base.rollback_on_ci_red = override['rollback_on_ci_red']

        return base

    def _load_env_overrides(self, config: SoloGitConfig) -> SoloGitConfig:
        """Load configuration overrides from environment variables."""
        # Abacus API
        if os.getenv('ABACUS_API_ENDPOINT'):
            config.abacus.endpoint = os.getenv('ABACUS_API_ENDPOINT')  # type: ignore[assignment]
        if os.getenv('ABACUS_API_KEY'):
            config.abacus.api_key = os.getenv('ABACUS_API_KEY')

        # Budget
        if os.getenv('DAILY_USD_CAP'):
            config.budget.daily_usd_cap = float(os.getenv('DAILY_USD_CAP'))

        # Repos path
        if os.getenv('SOLOGIT_REPOS_PATH'):
            config.repos_path = os.getenv('SOLOGIT_REPOS_PATH')  # type: ignore[assignment]

        return config

    def save_config(self):
        """Save current configuration to file."""
        # Ensure config directory exists
        self.config_path.parent.mkdir(parents=True, exist_ok=True)

        # Convert to dict
        config_dict = {
            'abacus': {
                'endpoint': self.config.abacus.endpoint,
                'api_key': self.config.abacus.api_key,
            },
            'ai': {
                'models': self.config.models.to_ai_models_dict()
            },
            'budget': asdict(self.config.budget),
            'tests': {
                'sandbox_image': self.config.tests.sandbox_image,
                'timeout_seconds': self.config.tests.timeout_seconds,
                'parallel_max': self.config.tests.parallel_max,
                'fast_tests': self.config.tests.fast_tests,
                'full_tests': self.config.tests.full_tests,
<<<<<<< HEAD
                'smoke_tests': self.config.tests.smoke_tests
=======
>>>>>>> e89dc0f4
            },
            'ci': asdict(self.config.ci),
            'repos_path': self.config.repos_path,
            'workpad_ttl_days': self.config.workpad_ttl_days,
            'promote_on_green': self.config.promote_on_green,
            'rollback_on_ci_red': self.config.rollback_on_ci_red,
            'deployments': {},
        }

        for name, creds in self.config.deployments.items():
            token_value, scheme = self._encrypt_secret(creds.deployment_token)
            config_dict['deployments'][name] = {
                'deployment_id': creds.deployment_id,
                'deployment_token': token_value,
                'token_scheme': scheme,
            }
            creds.token_scheme = scheme

        # Write to file
        with open(self.config_path, 'w') as f:
            yaml.dump(config_dict, f, default_flow_style=False, sort_keys=False)

        logger.info("Configuration saved to %s", self.config_path)

    def has_abacus_credentials(self) -> bool:
        """Check if Abacus.ai API credentials are configured."""
        return self.config.abacus.is_configured()

    def get_config(self) -> SoloGitConfig:
        """Get the current configuration."""
        return self.config

    def set_abacus_credentials(self, api_key: str, endpoint: Optional[str] = None):
        """Set Abacus.ai API credentials."""
        self.config.abacus.api_key = api_key
        if endpoint:
            self.config.abacus.endpoint = endpoint
        self.save_config()

    def set_deployment_credentials(
        self,
        name: str,
        deployment_id: str,
        deployment_token: str,
    ):
        """Persist deployment credentials for an Abacus.ai deployment."""
        if not self.config.deployments:
            self.config.deployments = {}
        self.config.deployments[name] = DeploymentCredentials(
            deployment_id=deployment_id,
            deployment_token=deployment_token,
        )
        self.save_config()

    def get_deployment_credentials(self, name: str) -> Optional[DeploymentCredentials]:
        """Retrieve deployment credentials by name."""
        return self.config.deployments.get(name)

    def validate(self) -> tuple[bool, list[str]]:
        """
        Validate the current configuration.

        Returns:
            Tuple of (is_valid, list_of_errors)
        """
        errors = []

        # Check API credentials
        if not self.config.abacus.is_configured():
            errors.append("Abacus.ai API key not configured")

        # Validate budget
        if self.config.budget.daily_usd_cap <= 0:
            errors.append("Daily USD cap must be positive")

        if not 0 < self.config.budget.alert_threshold <= 1:
            errors.append("Alert threshold must be between 0 and 1")

        # Validate test settings
        if self.config.tests.timeout_seconds <= 0:
            errors.append("Test timeout must be positive")

        if self.config.tests.parallel_max <= 0:
            errors.append("Parallel max must be positive")

        return len(errors) == 0, errors

    def _build_fernet(self):
        """Initialise Fernet instance if encryption key is available."""
        secret = os.getenv('SOLOGIT_CONFIG_SECRET')
        if not secret:
            logger.debug(
                "No SOLOGIT_CONFIG_SECRET provided; storing deployment tokens without Fernet encryption"
            )
            return None
        if not Fernet:
            logger.warning(
                "cryptography not installed; unable to use Fernet encryption for deployment tokens"
            )
            return None

        digest = hashlib.sha256(secret.encode('utf-8')).digest()
        key = base64.urlsafe_b64encode(digest)
        try:
            return Fernet(key)
        except Exception as exc:  # pragma: no cover - Fernet rarely fails here
            logger.warning("Failed to initialise Fernet encryption: %s", exc)
            return None

    def _encrypt_secret(self, value: str) -> tuple[str, str]:
        """Encrypt or obfuscate a secret for storage."""
        if not value:
            return "", "plain"

        if self._fernet:
            try:
                return (
                    self._fernet.encrypt(value.encode('utf-8')).decode('utf-8'),
                    'fernet',
                )
            except Exception as exc:  # pragma: no cover - unexpected encryption failure
                logger.error("Failed to encrypt secret with Fernet: %s", exc)

        # Fallback to reversible base64 encoding to avoid cleartext storage
        encoded = base64.urlsafe_b64encode(value.encode('utf-8')).decode('utf-8')
        return encoded, 'base64'

    def _decrypt_secret(self, value: str, scheme: str) -> str:
        """Decode or decrypt a secret retrieved from storage."""
        if not value:
            return ''

        if scheme == 'fernet' and self._fernet:
            try:
                return self._fernet.decrypt(value.encode('utf-8')).decode('utf-8')
            except InvalidToken as exc:
                raise ValueError("Invalid Fernet token for deployment secret") from exc
            except Exception as exc:  # pragma: no cover - unexpected decrypt failure
                raise ValueError(f"Failed to decrypt deployment secret: {exc}") from exc

        if scheme == 'base64':
            try:
                return base64.urlsafe_b64decode(value.encode('utf-8')).decode('utf-8')
            except Exception as exc:
                raise ValueError(f"Failed to decode base64 secret: {exc}") from exc

        # Default to plain storage
        return value<|MERGE_RESOLUTION|>--- conflicted
+++ resolved
@@ -346,19 +346,15 @@
     parallel_max: int = 4
     fast_tests: list = None
     full_tests: list = None
-<<<<<<< HEAD
     smoke_tests: list = None
-=======
     execution_mode: str = "auto"
     log_dir: Optional[str] = None
->>>>>>> e89dc0f4
 
     def __post_init__(self):
         if self.fast_tests is None:
             self.fast_tests = []
         if self.full_tests is None:
             self.full_tests = []
-<<<<<<< HEAD
         if self.smoke_tests is None:
             self.smoke_tests = []
 
@@ -371,10 +367,8 @@
     command: Optional[str] = None
     webhook: Optional[str] = None
     webhook_timeout: int = 10
-=======
         if self.log_dir is None:
             self.log_dir = str(Path.home() / ".sologit" / "data" / "test_runs")
->>>>>>> e89dc0f4
 
 
 @dataclass
@@ -394,11 +388,8 @@
     models: ModelConfig = None
     budget: BudgetConfig = None
     tests: TestConfig = None
-<<<<<<< HEAD
     ci: CISmokeConfig = None
-=======
     deployments: Dict[str, DeploymentCredentials] = None
->>>>>>> e89dc0f4
 
     def __post_init__(self):
         if self.abacus is None:
@@ -409,15 +400,12 @@
             self.budget = BudgetConfig()
         if self.tests is None:
             self.tests = TestConfig()
-<<<<<<< HEAD
         if self.ci is None:
             self.ci = CISmokeConfig()
     
-=======
         if self.deployments is None:
             self.deployments = {}
 
->>>>>>> e89dc0f4
     def to_dict(self) -> dict:
         """Convert configuration to dictionary format."""
         return {
@@ -461,7 +449,6 @@
                 'sandbox_image': self.tests.sandbox_image,
                 'timeout_seconds': self.tests.timeout_seconds,
                 'parallel_max': self.tests.parallel_max,
-<<<<<<< HEAD
                 'fast_tests': self.tests.fast_tests,
                 'full_tests': self.tests.full_tests,
                 'smoke_tests': self.tests.smoke_tests,
@@ -471,7 +458,6 @@
                 'command': self.ci.command,
                 'webhook': self.ci.webhook,
                 'webhook_timeout': self.ci.webhook_timeout,
-=======
             },
             'deployments': {
                 name: {
@@ -482,7 +468,6 @@
             },
                 'execution_mode': self.tests.execution_mode,
                 'log_dir': self.tests.log_dir,
->>>>>>> e89dc0f4
             }
         }
 
@@ -575,13 +560,11 @@
                 if hasattr(base.tests, key):
                     setattr(base.tests, key, value)
 
-<<<<<<< HEAD
         if 'ci' in override:
             for key, value in override['ci'].items():
                 if hasattr(base.ci, key):
                     setattr(base.ci, key, value)
         
-=======
         # Deployment credentials
         deployments = override.get('deployments')
         if isinstance(deployments, dict):
@@ -609,7 +592,6 @@
                 )
             base.deployments = merged
 
->>>>>>> e89dc0f4
         # Top-level settings
         if 'repos_path' in override:
             base.repos_path = override['repos_path']
@@ -661,10 +643,7 @@
                 'parallel_max': self.config.tests.parallel_max,
                 'fast_tests': self.config.tests.fast_tests,
                 'full_tests': self.config.tests.full_tests,
-<<<<<<< HEAD
                 'smoke_tests': self.config.tests.smoke_tests
-=======
->>>>>>> e89dc0f4
             },
             'ci': asdict(self.config.ci),
             'repos_path': self.config.repos_path,
