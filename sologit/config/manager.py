"""Configuration management for Solo Git.

Handles loading, saving, and validating configuration from YAML files and
environment variables. Supports API credentials, model settings, budget
controls, deployment credentials, and test configurations.
"""

import base64
import hashlib
import os
from dataclasses import dataclass, asdict
from pathlib import Path
from typing import Optional, Dict, Any

import yaml

from sologit.utils.logger import get_logger

logger = get_logger(__name__)

try:  # Optional strong encryption support
    from cryptography.fernet import Fernet, InvalidToken  # type: ignore
except Exception:  # pragma: no cover - cryptography is optional
    Fernet = None  # type: ignore
    InvalidToken = Exception  # type: ignore


@dataclass
class AbacusAPIConfig:
    """Abacus.ai API configuration."""

    endpoint: str = "https://api.abacus.ai/v1"
    api_key: Optional[str] = None

    def is_configured(self) -> bool:
        """Check if API credentials are configured."""
        return bool(self.api_key)


@dataclass
class DeploymentCredentials:
    """Deployment credentials for Abacus.ai deployments."""

    deployment_id: str
    deployment_token: str
    token_scheme: str = "plain"

    @property
    def has_token(self) -> bool:
        """Return whether a usable token is available."""
        return bool(self.deployment_token)


@dataclass
class ModelConfig:
    """Model configuration for different task types."""

    # Planning models (GPT-4, Claude, Llama 70B)
    planning_model: str = "gpt-4o"
    planning_fallback: str = "claude-3-5-sonnet"
    planning_max_tokens: int = 4096
    planning_temperature: float = 0.2

    # Coding models (DeepSeek, CodeLlama)
    coding_model: str = "deepseek-coder-33b"
    coding_fallback: str = "codellama-70b-instruct"
    coding_max_tokens: int = 2048
    coding_temperature: float = 0.1

    # Fast operation models (Llama 8B, Gemma)
    fast_model: str = "llama-3.1-8b-instruct"
    fast_fallback: str = "gemma-2-9b-it"
    fast_max_tokens: int = 1024
    fast_temperature: float = 0.1


@dataclass
class BudgetConfig:
    """Budget and cost control configuration."""

    daily_usd_cap: float = 10.0
    alert_threshold: float = 0.8
    track_by_model: bool = True
    escalation_triggers: Dict[str, Any] = None

    def __post_init__(self):
        if self.escalation_triggers is None:
            self.escalation_triggers = {
                "patch_lines": 200,
                "test_failures": 2,
                "security_keywords": ["auth", "crypto", "password", "token", "jwt"],
                "complexity_score": 0.7,
            }


@dataclass
class TestConfig:
    """Test execution configuration."""

    sandbox_image: str = "ghcr.io/solo-git/sandbox:latest"
    timeout_seconds: int = 300
    parallel_max: int = 4
    fast_tests: list = None
    full_tests: list = None
<<<<<<< HEAD
=======
    execution_mode: str = "auto"
    log_dir: Optional[str] = None
>>>>>>> 0f69459b

    def __post_init__(self):
        if self.fast_tests is None:
            self.fast_tests = []
        if self.full_tests is None:
            self.full_tests = []
        if self.log_dir is None:
            self.log_dir = str(Path.home() / ".sologit" / "data" / "test_runs")


@dataclass
class SoloGitConfig:
    """Main Solo Git configuration."""

    # Repository settings
    repos_path: str = "~/.sologit/repos"
    workpad_ttl_days: int = 7

    # Solo workflow settings
    promote_on_green: bool = True
    rollback_on_ci_red: bool = True

    # Component configs
    abacus: AbacusAPIConfig = None
    models: ModelConfig = None
    budget: BudgetConfig = None
    tests: TestConfig = None
    deployments: Dict[str, DeploymentCredentials] = None

    def __post_init__(self):
        if self.abacus is None:
            self.abacus = AbacusAPIConfig()
        if self.models is None:
            self.models = ModelConfig()
        if self.budget is None:
            self.budget = BudgetConfig()
        if self.tests is None:
            self.tests = TestConfig()
        if self.deployments is None:
            self.deployments = {}

    def to_dict(self) -> dict:
        """Convert configuration to dictionary format."""
        return {
            'repos_path': self.repos_path,
            'workpad_ttl_days': self.workpad_ttl_days,
            'promote_on_green': self.promote_on_green,
            'rollback_on_ci_red': self.rollback_on_ci_red,
            'abacus': {
                'endpoint': self.abacus.endpoint,
                'api_key': self.abacus.api_key,
            },
            'ai': {
                'models': {
                    'fast': {
                        'primary': self.models.fast_model,
                        'max_tokens': 1024,
                        'temperature': 0.1,
                    },
                    'coding': {
                        'primary': self.models.coding_model,
                        'max_tokens': 2048,
                        'temperature': 0.1,
                    },
                    'planning': {
                        'primary': self.models.planning_model,
                        'max_tokens': 4096,
                        'temperature': 0.2,
                    },
                }
            },
            'escalation': {
                'triggers': []
            },
            'budget': {
                'daily_usd_cap': self.budget.daily_usd_cap,
                'alert_threshold': self.budget.alert_threshold,
                'track_by_model': self.budget.track_by_model,
            },
            'tests': {
                'sandbox_image': self.tests.sandbox_image,
                'timeout_seconds': self.tests.timeout_seconds,
                'parallel_max': self.tests.parallel_max,
<<<<<<< HEAD
            },
            'deployments': {
                name: {
                    'deployment_id': creds.deployment_id,
                    'has_token': creds.has_token,
                }
                for name, creds in self.deployments.items()
            },
=======
                'execution_mode': self.tests.execution_mode,
                'log_dir': self.tests.log_dir,
            }
>>>>>>> 0f69459b
        }


class ConfigManager:
    """Manages Solo Git configuration."""

    DEFAULT_CONFIG_DIR = Path.home() / ".sologit"
    DEFAULT_CONFIG_FILE = DEFAULT_CONFIG_DIR / "config.yaml"

    def __init__(self, config_path: Optional[Path] = None):
        """
        Initialize configuration manager.

        Args:
            config_path: Optional path to config file. If None, uses default location.
        """
        self.config_path = config_path or self.DEFAULT_CONFIG_FILE
        self._fernet = self._build_fernet()
        self.config = self._load_config()

    def _load_config(self) -> SoloGitConfig:
        """
        Load configuration from file and environment variables.

        Priority (highest to lowest):
        1. Environment variables
        2. Config file
        3. Defaults
        """
        # Start with defaults
        config = SoloGitConfig()

        # Load from file if exists
        if self.config_path.exists():
            try:
                with open(self.config_path, 'r') as f:
                    file_config = yaml.safe_load(f)
                    if file_config:
                        config = self._merge_config(config, file_config)
                        logger.info("Loaded configuration from %s", self.config_path)
            except Exception as e:
                logger.warning("Failed to load config file: %s", e)
        else:
            logger.debug("No config file found at %s, using defaults", self.config_path)

        # Override with environment variables
        config = self._load_env_overrides(config)

        return config

    def _merge_config(self, base: SoloGitConfig, override: Dict) -> SoloGitConfig:
        """Merge configuration from dict into base config."""
        # Abacus API
        if 'abacus' in override:
            if 'endpoint' in override['abacus']:
                base.abacus.endpoint = override['abacus']['endpoint']
            if 'api_key' in override['abacus']:
                base.abacus.api_key = override['abacus']['api_key']

        # Models
        if 'models' in override:
            for key, value in override['models'].items():
                if hasattr(base.models, key):
                    setattr(base.models, key, value)

        # Budget
        if 'budget' in override:
            for key, value in override['budget'].items():
                if hasattr(base.budget, key):
                    setattr(base.budget, key, value)

        # Tests
        if 'tests' in override:
            for key, value in override['tests'].items():
                if hasattr(base.tests, key):
                    setattr(base.tests, key, value)

        # Deployment credentials
        deployments = override.get('deployments')
        if isinstance(deployments, dict):
            merged: Dict[str, DeploymentCredentials] = {}
            for name, creds in deployments.items():
                if not isinstance(creds, dict):
                    continue
                deployment_id = creds.get('deployment_id', '')
                token_value = creds.get('deployment_token', '')
                scheme = creds.get('token_scheme', 'plain')
                if token_value:
                    try:
                        deployment_token = self._decrypt_secret(token_value, scheme)
                    except Exception as exc:  # pragma: no cover - logging only
                        logger.warning(
                            "Failed to decrypt deployment token for %s: %s", name, exc
                        )
                        deployment_token = ''
                else:
                    deployment_token = ''
                merged[name] = DeploymentCredentials(
                    deployment_id=deployment_id,
                    deployment_token=deployment_token,
                    token_scheme=scheme,
                )
            base.deployments = merged

        # Top-level settings
        if 'repos_path' in override:
            base.repos_path = override['repos_path']
        if 'workpad_ttl_days' in override:
            base.workpad_ttl_days = override['workpad_ttl_days']
        if 'promote_on_green' in override:
            base.promote_on_green = override['promote_on_green']
        if 'rollback_on_ci_red' in override:
            base.rollback_on_ci_red = override['rollback_on_ci_red']

        return base

    def _load_env_overrides(self, config: SoloGitConfig) -> SoloGitConfig:
        """Load configuration overrides from environment variables."""
        # Abacus API
        if os.getenv('ABACUS_API_ENDPOINT'):
            config.abacus.endpoint = os.getenv('ABACUS_API_ENDPOINT')  # type: ignore[assignment]
        if os.getenv('ABACUS_API_KEY'):
            config.abacus.api_key = os.getenv('ABACUS_API_KEY')

        # Budget
        if os.getenv('DAILY_USD_CAP'):
            config.budget.daily_usd_cap = float(os.getenv('DAILY_USD_CAP'))

        # Repos path
        if os.getenv('SOLOGIT_REPOS_PATH'):
            config.repos_path = os.getenv('SOLOGIT_REPOS_PATH')  # type: ignore[assignment]

        return config

    def save_config(self):
        """Save current configuration to file."""
        # Ensure config directory exists
        self.config_path.parent.mkdir(parents=True, exist_ok=True)

        # Convert to dict
        config_dict = {
            'abacus': {
                'endpoint': self.config.abacus.endpoint,
                'api_key': self.config.abacus.api_key,
            },
            'models': asdict(self.config.models),
            'budget': asdict(self.config.budget),
            'tests': {
                'sandbox_image': self.config.tests.sandbox_image,
                'timeout_seconds': self.config.tests.timeout_seconds,
                'parallel_max': self.config.tests.parallel_max,
                'fast_tests': self.config.tests.fast_tests,
                'full_tests': self.config.tests.full_tests,
            },
            'repos_path': self.config.repos_path,
            'workpad_ttl_days': self.config.workpad_ttl_days,
            'promote_on_green': self.config.promote_on_green,
            'rollback_on_ci_red': self.config.rollback_on_ci_red,
            'deployments': {},
        }

        for name, creds in self.config.deployments.items():
            token_value, scheme = self._encrypt_secret(creds.deployment_token)
            config_dict['deployments'][name] = {
                'deployment_id': creds.deployment_id,
                'deployment_token': token_value,
                'token_scheme': scheme,
            }
            creds.token_scheme = scheme

        # Write to file
        with open(self.config_path, 'w') as f:
            yaml.dump(config_dict, f, default_flow_style=False, sort_keys=False)

        logger.info("Configuration saved to %s", self.config_path)

    def has_abacus_credentials(self) -> bool:
        """Check if Abacus.ai API credentials are configured."""
        return self.config.abacus.is_configured()

    def get_config(self) -> SoloGitConfig:
        """Get the current configuration."""
        return self.config

    def set_abacus_credentials(self, api_key: str, endpoint: Optional[str] = None):
        """Set Abacus.ai API credentials."""
        self.config.abacus.api_key = api_key
        if endpoint:
            self.config.abacus.endpoint = endpoint
        self.save_config()

    def set_deployment_credentials(
        self,
        name: str,
        deployment_id: str,
        deployment_token: str,
    ):
        """Persist deployment credentials for an Abacus.ai deployment."""
        if not self.config.deployments:
            self.config.deployments = {}
        self.config.deployments[name] = DeploymentCredentials(
            deployment_id=deployment_id,
            deployment_token=deployment_token,
        )
        self.save_config()

    def get_deployment_credentials(self, name: str) -> Optional[DeploymentCredentials]:
        """Retrieve deployment credentials by name."""
        return self.config.deployments.get(name)

    def validate(self) -> tuple[bool, list[str]]:
        """
        Validate the current configuration.

        Returns:
            Tuple of (is_valid, list_of_errors)
        """
        errors = []

        # Check API credentials
        if not self.config.abacus.is_configured():
            errors.append("Abacus.ai API key not configured")

        # Validate budget
        if self.config.budget.daily_usd_cap <= 0:
            errors.append("Daily USD cap must be positive")

        if not 0 < self.config.budget.alert_threshold <= 1:
            errors.append("Alert threshold must be between 0 and 1")

        # Validate test settings
        if self.config.tests.timeout_seconds <= 0:
            errors.append("Test timeout must be positive")

        if self.config.tests.parallel_max <= 0:
            errors.append("Parallel max must be positive")

        return len(errors) == 0, errors

    def _build_fernet(self):
        """Initialise Fernet instance if encryption key is available."""
        secret = os.getenv('SOLOGIT_CONFIG_SECRET')
        if not secret:
            logger.debug(
                "No SOLOGIT_CONFIG_SECRET provided; storing deployment tokens without Fernet encryption"
            )
            return None
        if not Fernet:
            logger.warning(
                "cryptography not installed; unable to use Fernet encryption for deployment tokens"
            )
            return None

        digest = hashlib.sha256(secret.encode('utf-8')).digest()
        key = base64.urlsafe_b64encode(digest)
        try:
            return Fernet(key)
        except Exception as exc:  # pragma: no cover - Fernet rarely fails here
            logger.warning("Failed to initialise Fernet encryption: %s", exc)
            return None

    def _encrypt_secret(self, value: str) -> tuple[str, str]:
        """Encrypt or obfuscate a secret for storage."""
        if not value:
            return "", "plain"

        if self._fernet:
            try:
                return (
                    self._fernet.encrypt(value.encode('utf-8')).decode('utf-8'),
                    'fernet',
                )
            except Exception as exc:  # pragma: no cover - unexpected encryption failure
                logger.error("Failed to encrypt secret with Fernet: %s", exc)

        # Fallback to reversible base64 encoding to avoid cleartext storage
        encoded = base64.urlsafe_b64encode(value.encode('utf-8')).decode('utf-8')
        return encoded, 'base64'

    def _decrypt_secret(self, value: str, scheme: str) -> str:
        """Decode or decrypt a secret retrieved from storage."""
        if not value:
            return ''

        if scheme == 'fernet' and self._fernet:
            try:
                return self._fernet.decrypt(value.encode('utf-8')).decode('utf-8')
            except InvalidToken as exc:
                raise ValueError("Invalid Fernet token for deployment secret") from exc
            except Exception as exc:  # pragma: no cover - unexpected decrypt failure
                raise ValueError(f"Failed to decrypt deployment secret: {exc}") from exc

        if scheme == 'base64':
            try:
                return base64.urlsafe_b64decode(value.encode('utf-8')).decode('utf-8')
            except Exception as exc:
                raise ValueError(f"Failed to decode base64 secret: {exc}") from exc

        # Default to plain storage
        return value<|MERGE_RESOLUTION|>--- conflicted
+++ resolved
@@ -102,11 +102,8 @@
     parallel_max: int = 4
     fast_tests: list = None
     full_tests: list = None
-<<<<<<< HEAD
-=======
     execution_mode: str = "auto"
     log_dir: Optional[str] = None
->>>>>>> 0f69459b
 
     def __post_init__(self):
         if self.fast_tests is None:
@@ -190,7 +187,6 @@
                 'sandbox_image': self.tests.sandbox_image,
                 'timeout_seconds': self.tests.timeout_seconds,
                 'parallel_max': self.tests.parallel_max,
-<<<<<<< HEAD
             },
             'deployments': {
                 name: {
@@ -199,11 +195,9 @@
                 }
                 for name, creds in self.deployments.items()
             },
-=======
                 'execution_mode': self.tests.execution_mode,
                 'log_dir': self.tests.log_dir,
             }
->>>>>>> 0f69459b
         }
 
 
