
"""
Main CLI entry point for Solo Git.

Provides the evogitctl command-line interface with subcommands for
repository management, workpad operations, testing, and AI pairing.
"""

import click
import sys
from pathlib import Path
from typing import Optional

from rich.console import Console

from sologit import __version__
from sologit.utils.logger import get_logger, setup_logging
from sologit.config.manager import ConfigManager
from sologit.cli import commands, config_commands
from sologit.ui.formatter import RichFormatter
from sologit.ui.theme import theme

logger = get_logger(__name__)

console = Console()
formatter = RichFormatter(console)


def abort_with_error(message: str, details: Optional[str] = None) -> None:
    """Display a formatted error and abort the command."""
    content = f"[bold]{message}[/bold]"
    if details:
        content += f"\n\n{details}"
    formatter.print_error_panel(content)
    raise click.Abort()


@click.group()
@click.version_option(version=__version__, prog_name="evogitctl")
@click.option(
    "--verbose", "-v", 
    is_flag=True, 
    help="Enable verbose output"
)
@click.option(
    "--config", "-c",
    type=click.Path(exists=True, path_type=Path),
    help="Path to config file (default: ~/.sologit/config.yaml)"
)
@click.pass_context
def cli(ctx, verbose, config):
    """
    Solo Git - Frictionless Git workflow for AI-augmented solo developers.
    
    A paradigm shift in version control that eliminates branches, PRs, and manual reviews,
    replacing them with ephemeral workpads and test-driven auto-merging.
    
    \b
    Quick Start:
      evogitctl config setup              # Configure API credentials
      evogitctl repo init --zip app.zip   # Initialize from zip
      evogitctl pair "add login feature"  # Start AI pairing
    
    \b
    Philosophy:
      • Tests are the review
      • Single trunk, no PRs
      • Ephemeral workpads instead of branches
      • Green tests = instant merge
    """
    # Setup logging
    setup_logging(verbose=verbose)

    # Initialize context
    ctx.ensure_object(dict)
    ctx.obj['console'] = console
    formatter.set_console(console)
    commands.set_formatter_console(console)
    config_commands.set_formatter_console(console)

    # Load configuration
    try:
        config_manager = ConfigManager(config_path=config)
        ctx.obj['config'] = config_manager
        ctx.obj['verbose'] = verbose
    except Exception as e:
        logger.error(f"Failed to load configuration: {e}")
        if verbose:
            raise
        sys.exit(1)


@cli.command()
@click.pass_context
def version(ctx):
    """Show version information."""
    formatter.print_header("Solo Git Version")
    version_table = formatter.table(headers=["Component", "Value"])
    version_table.add_row("evogitctl", __version__)
    version_table.add_row("Python", sys.version.split()[0])

    config = ctx.obj.get('config')
    if config:
        api_configured = config.has_abacus_credentials()
        status_icon = theme.icons.success if api_configured else theme.icons.warning
        status_color = theme.colors.success if api_configured else theme.colors.warning
        status_text = "Configured" if api_configured else "Missing credentials"
        version_table.add_row(
            "Abacus.ai API",
            f"[{status_color}]{status_icon} {status_text}[/{status_color}]"
        )

    formatter.console.print(version_table)


@cli.command()
def hello():
    """
    Test command to verify Solo Git is working.
    
    This is a simple "hello world" command that confirms the CLI is properly
    installed and can execute commands.
    """
    formatter.print_header("Solo Git")
    formatter.print_success("Solo Git is ready!")
    formatter.print_info("Where tests are the review and trunk is king.")

    formatter.print_subheader("Next steps")
    formatter.print_bullet_list([
        "Configure API credentials: evogitctl config setup",
        "Initialize a repository: evogitctl repo init --zip app.zip",
        "Start pairing with AI: evogitctl pair 'add feature'",
    ], icon=theme.icons.arrow_right, style=theme.colors.blue)
    formatter.print_info("Run 'evogitctl --help' for more information.")


# Register command groups
cli.add_command(config_commands.config_group)

# Phase 1 command groups
from sologit.cli.commands import repo, pad, test
cli.add_command(repo)
cli.add_command(pad)
cli.add_command(test)

# Phase 3 command groups
from sologit.cli.commands import ci
cli.add_command(ci)

# Phase 4: Integrated Heaven Interface commands
try:
    from sologit.cli.integrated_commands import (
        workpad as integrated_workpad,
        ai as integrated_ai,
        history as integrated_history,
        edit as integrated_edit
    )
    
    # Register with different names to avoid conflicts
    cli.add_command(integrated_workpad, name="workpad-integrated")
    cli.add_command(integrated_ai, name="ai")
    cli.add_command(integrated_history, name="history")
    cli.add_command(integrated_edit, name="edit")
    
    logger.info("Integrated Heaven Interface commands loaded")
except ImportError as e:
    logger.warning(f"Could not load integrated commands: {e}")


def _launch_heaven_tui(repo_path: Optional[str] = None) -> None:
    """Shared launcher for the Heaven TUI."""
    try:
        from sologit.ui.heaven_tui import run_heaven_tui
        run_heaven_tui(repo_path=repo_path)
    except ImportError as e:
        click.echo("❌ Error: Heaven TUI dependencies not installed", err=True)
        click.echo("Install with: pip install textual", err=True)
        raise click.Abort()
    except Exception as e:
        click.echo(f"❌ Heaven TUI launch failed: {e}", err=True)
        logger.error(f"Heaven TUI error: {e}", exc_info=True)
        raise click.Abort()


@cli.command()
def tui():
    """
    Launch the Heaven Interface TUI (Text User Interface).

    This command is an alias for ``evogitctl heaven`` and launches the
    production HeavenTUI experience with the full-screen interface for
    repository management, test monitoring, and workpad control.

    \b
    Keyboard Shortcuts:
      q - Quit
      r - Refresh
      c - Clear log
      g - Show commit graph
      w - Show workpads
      ? - Help
    """
<<<<<<< HEAD
    _launch_heaven_tui()
=======
    formatter.print_header("Heaven Interface TUI")
    formatter.print_info("Launching classic Heaven Interface experience...")
    try:
        from sologit.ui.tui_app import run_tui
        run_tui()
    except ImportError as e:
        abort_with_error(
            "TUI dependencies not installed",
            "Install with: pip install textual"
        )
    except Exception as e:
        abort_with_error("TUI launch failed", str(e))
>>>>>>> 32445bb6


@cli.command()
@click.option('--repo', 'repo_path', type=click.Path(exists=True), help='Repository path')
def heaven(repo_path: Optional[str]):
    """
    Launch the Heaven Interface TUI (Production Version).

    The Heaven Interface is a comprehensive, production-ready TUI with:
    - Command palette with fuzzy search (Ctrl+P)
    - File tree with git status
    - Real-time commit graph visualization
    - Live workpad status updates
    - Real-time test output streaming with pytest integration
    - AI operation tracking with cost monitoring
    - Command history with undo/redo (Ctrl+Z/Ctrl+Y)
    - Full keyboard navigation
    
    \b
    Key Features (>90% Integration):
      ✓ Complete workpad lifecycle management
      ✓ AI integration (code gen, review, refactor, test gen)
      ✓ Real-time test execution with live output
      ✓ Visual diff viewer and file browser
      ✓ Command history with undo/redo
      ✓ Fuzzy command palette
      ✓ Keyboard shortcuts for all operations
      ✓ Multi-panel layout following Heaven Design System
    
    \b
    Essential Shortcuts:
      Ctrl+P - Command palette
      Ctrl+T - Run tests
      Ctrl+Z/Y - Undo/Redo
      ? - Help (full shortcuts)
      R - Refresh
      Ctrl+Q - Quit

    \b
    Layout (Heaven Interface Design System):
      • Left:   Commit graph + File tree
      • Center: Workpad status + AI activity
      • Right:  Test runner + Diff viewer

    This command can also be accessed via the ``evogitctl tui`` alias.
    """
<<<<<<< HEAD
    _launch_heaven_tui(repo_path=repo_path)
=======
    formatter.print_header("Heaven Interface")
    formatter.print_info("Launching production Heaven Interface...")
    try:
        from sologit.ui.heaven_tui import run_heaven_tui
        run_heaven_tui(repo_path=repo_path)
    except ImportError as e:
        abort_with_error(
            "Heaven TUI dependencies not installed",
            "Install with: pip install textual"
        )
    except Exception as e:
        logger.error(f"Heaven TUI error: {e}", exc_info=True)
        abort_with_error("Heaven TUI launch failed", str(e))
>>>>>>> 32445bb6


@cli.command()
def heaven_legacy():
    """
    Launch the Legacy Enhanced Heaven Interface TUI.
    
    This is the previous version with basic functionality.
    Use 'evogitctl heaven' for the new production version.
    """
    formatter.print_header("Heaven Interface (Legacy)")
    formatter.print_info("Launching legacy enhanced interface...")
    try:
        from sologit.ui.enhanced_tui import run_enhanced_tui
        run_enhanced_tui()
    except ImportError as e:
        abort_with_error(
            "Enhanced TUI dependencies not installed",
            "Install with: pip install textual"
        )
    except Exception as e:
        logger.error(f"Enhanced TUI error: {e}", exc_info=True)
        abort_with_error("Enhanced TUI launch failed", str(e))


@cli.command()
def interactive():
    """
    Launch interactive shell with autocomplete.
    
    Provides an enhanced command-line experience with:
    - Command history (persisted across sessions)
    - Fuzzy autocomplete (Tab to complete)
    - Auto-suggest from history
    - Syntax highlighting
    
    Press Ctrl+C to exit.
    """
    formatter.print_header("Interactive Shell")
    formatter.print_info("Launching interactive prompt with autocomplete...")
    try:
        from sologit.ui.autocomplete import interactive_prompt
        interactive_prompt()
    except ImportError as e:
        abort_with_error(
            "Interactive shell dependencies not installed",
            "Install with: pip install prompt-toolkit"
        )
    except Exception as e:
        abort_with_error("Interactive shell failed", str(e))


@cli.command()
@click.argument('prompt', required=False)
@click.option('--repo', 'repo_id', type=str, help='Repository ID (auto-selects if only one)')
@click.option('--title', type=str, help='Workpad title (derived from prompt if not provided)')
@click.option('--no-test', is_flag=True, help='Skip test execution')
@click.option('--no-promote', is_flag=True, help='Disable automatic promotion')
@click.option('--target', type=click.Choice(['fast', 'full']), default='fast', help='Test target')
@click.pass_context
def pair(ctx, prompt, repo_id, title, no_test, no_promote, target):
    """
    Start AI pair programming session.
    
    The pair command is the heart of Solo Git - it takes a natural language prompt
    and orchestrates the entire workflow: planning, coding, testing, and merging.
    
    \b
    Examples:
      evogitctl pair "add passwordless magic link login"
      evogitctl pair "refactor auth module to use JWT" --no-promote
      evogitctl pair "fix bug in payment processor" --target full
    
    \b
    Workflow:
      1. Creates ephemeral workpad
      2. AI plans implementation
      3. AI generates patch
      4. Applies patch to workpad
      5. Runs tests (unless --no-test)
      6. Auto-promotes if green (unless --no-promote)
    """
    if not prompt:
        abort_with_error(
            "Prompt is required",
            "Usage: evogitctl pair \"your task description\"\n"
            "Example: evogitctl pair \"add user login feature\""
        )

    from sologit.cli.commands import execute_pair_loop

    formatter.print_header("AI Pair Programming")
    try:
        execute_pair_loop(
            ctx=ctx,
            prompt=prompt,
            repo_id=repo_id,
            title=title,
            no_test=no_test,
            no_promote=no_promote,
            target=target
        )
    except Exception as e:
        logger.error(f"Pair command failed: {e}", exc_info=ctx.obj.get('verbose', False))
        abort_with_error("Pair session failed", str(e))


def main():
    """Entry point for the CLI."""
    try:
        cli(obj={})
    except KeyboardInterrupt:
        formatter.print_warning("Interrupted by user.")
        sys.exit(130)
    except Exception as e:
        logger.exception("Unhandled exception")
        formatter.print_error_panel(str(e), title="Unhandled Error")
        sys.exit(1)


if __name__ == "__main__":
    main()
<|MERGE_RESOLUTION|>--- conflicted
+++ resolved
@@ -200,9 +200,7 @@
       w - Show workpads
       ? - Help
     """
-<<<<<<< HEAD
     _launch_heaven_tui()
-=======
     formatter.print_header("Heaven Interface TUI")
     formatter.print_info("Launching classic Heaven Interface experience...")
     try:
@@ -215,7 +213,6 @@
         )
     except Exception as e:
         abort_with_error("TUI launch failed", str(e))
->>>>>>> 32445bb6
 
 
 @cli.command()
@@ -262,9 +259,7 @@
 
     This command can also be accessed via the ``evogitctl tui`` alias.
     """
-<<<<<<< HEAD
     _launch_heaven_tui(repo_path=repo_path)
-=======
     formatter.print_header("Heaven Interface")
     formatter.print_info("Launching production Heaven Interface...")
     try:
@@ -278,7 +273,6 @@
     except Exception as e:
         logger.error(f"Heaven TUI error: {e}", exc_info=True)
         abort_with_error("Heaven TUI launch failed", str(e))
->>>>>>> 32445bb6
 
 
 @cli.command()
