
"""
Main CLI entry point for Solo Git.

Provides the evogitctl command-line interface with subcommands for
repository management, workpad operations, testing, and AI pairing.
"""

import os
import click
import subprocess
import shlex
import sys
from pathlib import Path
from typing import List, Optional

from rich.console import Console

from sologit import __version__
from sologit.utils.logger import get_logger, setup_logging
from sologit.cli import commands, config_commands

try:
    from sologit.cli import integrated_commands
except ImportError:  # pragma: no cover - optional feature set
    integrated_commands = None

# Re-export ConfigManager for backwards compatibility with existing patches
ConfigManager = config_commands.ConfigManager
_ORIGINAL_CONFIG_MANAGER = ConfigManager
from sologit.ui.formatter import RichFormatter
from sologit.ui.theme import theme
from sologit.ui.history import (
    get_command_history,
    CommandType,
    get_cli_history_path,
    append_cli_history,
)
from sologit.ui.shortcuts import SHORTCUT_CATEGORIES

try:
    from sologit.ui.autocomplete import create_enhanced_prompt
    _AUTOCOMPLETE_AVAILABLE = True
except ImportError:  # pragma: no cover - optional dependency
    create_enhanced_prompt = None
    _AUTOCOMPLETE_AVAILABLE = False

logger = get_logger(__name__)

console = Console()
formatter = RichFormatter(console)


def _find_heaven_gui_dir() -> Optional[Path]:
    """Locate the heaven-gui project directory for development mode."""
    base_file = Path(__file__).resolve()
    candidates = []
    seen = set()

    # Prefer running from the current working directory if available
    cwd_candidate = (Path.cwd() / "heaven-gui").resolve()
    if cwd_candidate.exists() and cwd_candidate.is_dir():
        candidates.append(cwd_candidate)
        seen.add(cwd_candidate)

    for parent in base_file.parents:
        candidate = (parent / "heaven-gui").resolve()
        if candidate in seen:
            continue
        if candidate.exists() and candidate.is_dir():
            candidates.append(candidate)
            seen.add(candidate)

    return candidates[0] if candidates else None


def _resolve_gui_executable() -> Optional[Path]:
    """Resolve the built GUI executable path."""
    gui_dir = Path.home() / ".sologit" / "gui"

    candidates = []
    if sys.platform == "win32":
        candidates.append(gui_dir / "solo-git-gui.exe")
    elif sys.platform == "darwin":
        candidates.append(gui_dir / "solo-git-gui.app" / "Contents" / "MacOS" / "solo-git-gui")

    candidates.append(gui_dir / "solo-git-gui")

    for candidate in candidates:
        if candidate.exists():
            return candidate

    return None


def abort_with_error(
    message: str,
    details: Optional[str] = None,
    *,
    title: Optional[str] = None,
    help_text: Optional[str] = None,
    tip: Optional[str] = None,
    suggestions: Optional[List[str]] = None,
    docs_url: Optional[str] = None,
) -> None:
    """Display a contextual error panel and abort the command."""

    formatter.print_error(
        title or "Command Error",
        message,
        help_text=help_text or "Review the command usage below and adjust the provided arguments.",
        tip=tip or "Run the command with --help to see supported options and flags.",
        suggestions=suggestions or [
            "evogitctl --help",
            "evogitctl history --recent",
        ],
        docs_url=docs_url or "docs/SETUP.md",
        details=details,
    )
    raise click.Abort()


@click.group()
@click.version_option(version=__version__, prog_name="evogitctl")
@click.option(
    "--verbose", "-v",
    is_flag=True,
    help="Enable verbose output"
)
@click.option(
    "--config", "-c",
    type=click.Path(exists=True, path_type=Path),
    help="Path to config file (default: ~/.sologit/config.yaml)"
)
@click.pass_context
def cli(ctx, verbose, config):
    """
    Solo Git - Frictionless Git workflow for AI-augmented solo developers.

    A paradigm shift in version control that eliminates branches, PRs, and manual reviews,
    replacing them with ephemeral workpads and test-driven auto-merging.

    \b
    Quick Start:
      evogitctl config setup              # Configure API credentials
      evogitctl repo init --zip app.zip   # Initialize from zip
      evogitctl pair "add login feature"  # Start AI pairing

    \b
    Philosophy:
      • Tests are the review
      • Single trunk, no PRs
      • Ephemeral workpads instead of branches
      • Green tests = instant merge
    """
    # Setup logging
    setup_logging(verbose=verbose)

    # Initialize context
    ctx.ensure_object(dict)
    ctx.obj['console'] = console
    ctx.obj['history'] = get_command_history()
    formatter.set_console(console)
    commands.set_formatter_console(console)
    config_commands.set_formatter_console(console)
    if integrated_commands is not None:
        integrated_commands.set_formatter_console(console)

    # Load configuration
    try:
        manager_cls = ConfigManager
        if manager_cls is _ORIGINAL_CONFIG_MANAGER:
            manager_cls = getattr(config_commands, "ConfigManager", _ORIGINAL_CONFIG_MANAGER)

        config_manager = manager_cls(config_path=config)
        ctx.obj['config'] = config_manager
        ctx.obj['verbose'] = verbose
    except Exception as e:
        logger.error(f"Failed to load configuration: {e}")
        if verbose:
            raise
        sys.exit(1)


@cli.command()
@click.pass_context
def version(ctx):
    """Show version information."""
    formatter.print_header("Solo Git Version")
    version_table = formatter.table(headers=["Component", "Value"])
    version_table.add_row("evogitctl", __version__)
    version_table.add_row("Python", sys.version.split()[0])

    config = ctx.obj.get('config')
    if config:
        api_configured = config.has_abacus_credentials()
        status_icon = theme.icons.success if api_configured else theme.icons.warning
        status_color = theme.colors.success if api_configured else theme.colors.warning
        status_text = "Configured" if api_configured else "Missing credentials"
        version_table.add_row(
            "Abacus.ai API",
            f"[{status_color}]{status_icon} {status_text}[/{status_color}]"
        )

    formatter.console.print(version_table)


@cli.command()
def hello():
    """
    Test command to verify Solo Git is working.

    This is a simple "hello world" command that confirms the CLI is properly
    installed and can execute commands.
    """
    formatter.print_header("Solo Git")
    formatter.print_success("Solo Git is ready!")
    formatter.print_info("Where tests are the review and trunk is king.")

    formatter.print_subheader("Next steps")
    formatter.print_bullet_list([
        "Configure API credentials: evogitctl config setup",
        "Initialize a repository: evogitctl repo init --zip app.zip",
        "Start pairing with AI: evogitctl pair 'add feature'",
    ], icon=theme.icons.arrow_right, style=theme.colors.blue)
    formatter.print_info("Run 'evogitctl --help' for more information.")


@cli.command()
def shortcuts():
    """Show keyboard shortcuts reference."""
@click.option("--dev", is_flag=True, help="Launch in development mode")
def shortcuts(dev: bool = False) -> None:
    """Display keyboard shortcuts for the Heaven Interface TUI."""

    formatter.print_header("Heaven Interface Keyboard Shortcuts")
    table = formatter.table(headers=["Key", "Action", "Context"])

    for index, category in enumerate(SHORTCUT_CATEGORIES):
        table.add_row(f"[bold]{category.name}[/]", "", "")
        for shortcut in category.shortcuts:
            table.add_row(shortcut.key, shortcut.action, shortcut.context)
        if index < len(SHORTCUT_CATEGORIES) - 1:
            table.add_row("", "", "")

    formatter.console.print(table)
    formatter.print_info(
        "See docs/KEYBOARD_SHORTCUTS.md or press '?' inside the TUI for the full reference."
    )


@cli.command()
@click.option('--dev', is_flag=True, help='Launch in development mode')
@click.pass_context
def gui(ctx, dev: bool):
    """Launch the Heaven Interface GUI."""
    config_manager = ctx.obj.get('config') if ctx and ctx.obj else None
    env = os.environ.copy()
    if config_manager is not None and (
        config_path := getattr(config_manager, "config_path", None)
    ):
        env.setdefault("SOLOGIT_CONFIG_PATH", str(config_path))

    if dev:
        gui_dir = _find_heaven_gui_dir()
        if not gui_dir:
            abort_with_error(
                "Unable to locate heaven-gui project for development mode.",
                "Ensure the heaven-gui directory exists alongside the CLI sources."
            )

        formatter.print_info(
            "Launching Heaven Interface GUI in development mode (tauri:dev)..."
        )
        try:
            subprocess.run(['npm', 'run', 'tauri:dev'], cwd=str(gui_dir), check=True, env=env)
        except FileNotFoundError:
            abort_with_error(
                "Failed to launch development GUI.",
                "npm was not found on PATH. Install Node.js/npm and try again."
            )
        except subprocess.CalledProcessError as exc:
            abort_with_error(
                "Development GUI exited with a non-zero status.",
                f"Command: npm run tauri:dev\nExit code: {exc.returncode}"
            )
        return

    gui_path = _resolve_gui_executable()
    if not gui_path:
        abort_with_error(
            "GUI not built.",
            "Run: cd heaven-gui && npm run tauri:build"
        )

    formatter.print_info(f"Launching Heaven Interface GUI from {gui_path}...")
    try:
        launch_cwd = gui_path.parent
        subprocess.Popen(
            [str(gui_path)],
            env=env,
            cwd=str(launch_cwd),
            start_new_session=True,
        )
    except FileNotFoundError:
        abort_with_error(
            "GUI executable not found.",
            f"Expected to find executable at {gui_path}"
        )
    except Exception as exc:  # pragma: no cover - unexpected launch errors
        logger.error(f"Failed to launch GUI: {exc}")
        abort_with_error("GUI launch failed", str(exc))


# Register command groups
cli.add_command(config_commands.config_group)

# Phase 1 command groups
from sologit.cli.commands import repo, pad, test
cli.add_command(repo)
cli.add_command(pad)
cli.add_command(test)

# Phase 3 command groups
from sologit.cli.commands import ci
cli.add_command(ci)

def _launch_heaven_tui(repo_path: Optional[str] = None) -> None:
    """Shared launcher for the Heaven TUI."""
    try:
        from sologit.ui.heaven_tui import run_heaven_tui
        run_heaven_tui(repo_path=repo_path)
    except ImportError:
        abort_with_error(
            "Heaven TUI dependencies not installed", "Install with: pip install textual"
        )
    except Exception as exc:
        logger.error(f"Heaven TUI error: {exc}", exc_info=True)
        abort_with_error("Heaven TUI launch failed", str(exc))


@cli.command()
@click.option("--repo", "repo_path", type=click.Path(exists=True), help="Repository path")
@click.pass_context
def tui(ctx, repo_path: Optional[str] = None):
    """
    Launch the Heaven Interface TUI.

    This command is an alias for ``evogitctl heaven`` and launches the
    production Heaven Interface experience for managing repositories,
    workpads, and tests from the terminal.
    """
<<<<<<< HEAD

    ctx.invoke(heaven, repo_path=repo_path)
=======
    if repo_path is not None:
        _launch_heaven_tui(repo_path=repo_path)
    else:
        _launch_heaven_tui()
>>>>>>> 35601797


@cli.command()
@click.option('--repo', 'repo_path', type=click.Path(exists=True), help='Repository path')
def heaven(repo_path: Optional[str]):
    """
    Launch the Heaven Interface TUI (Production Version).

    The Heaven Interface is a comprehensive, production-ready TUI with:
    - Command palette with fuzzy search (Ctrl+P)
    - File tree with git status
    - Real-time commit graph visualization
    - Live workpad status updates
    - Real-time test output streaming with pytest integration
    - AI operation tracking with cost monitoring
    - Command history with undo/redo (Ctrl+Z/Ctrl+Y)
    - Full keyboard navigation

    \b
    Key Features (>90% Integration):
      ✓ Complete workpad lifecycle management
      ✓ AI integration (code gen, review, refactor, test gen)
      ✓ Real-time test execution with live output
      ✓ Visual diff viewer and file browser
      ✓ Command history with undo/redo
      ✓ Fuzzy command palette
      ✓ Keyboard shortcuts for all operations
      ✓ Multi-panel layout following Heaven Design System

    \b
    Essential Shortcuts:
      Ctrl+P          Command palette
      Ctrl+T          Run focused tests
      Ctrl+Shift+T    Run full suite
      Ctrl+Z / Ctrl+Shift+Z    Undo / Redo last command
      Ctrl+1/2/3      Focus graph/workpads/tests
      ?               Help overlay (full shortcuts)
      Ctrl+Q          Quit interface

    View the complete reference via ``evogitctl shortcuts`` or ``docs/KEYBOARD_SHORTCUTS.md``.

    \b
    Layout (Heaven Interface Design System):
      • Left:   Commit graph + File tree
      • Center: Workpad status + AI activity
      • Right:  Test runner + Diff viewer

    This command can also be accessed via the ``evogitctl tui`` alias.
    """
<<<<<<< HEAD
    formatter.print_header("Heaven Interface")
    formatter.print_info("Launching production Heaven Interface...")
=======
>>>>>>> 35601797
    _launch_heaven_tui(repo_path=repo_path)


@cli.command()
def heaven_legacy():
    """
    Launch the Legacy Enhanced Heaven Interface TUI.

    This is the previous version with basic functionality.
    Use 'evogitctl heaven' for the new production version.
    """
    formatter.print_header("Heaven Interface (Legacy)")
    formatter.print_info("Launching legacy enhanced interface...")
    try:
        from sologit.ui.enhanced_tui import run_enhanced_tui
        run_enhanced_tui()
    except ImportError as e:
        abort_with_error(
            "Enhanced TUI dependencies not installed",
            "Install with: pip install textual"
        )
    except Exception as e:
        logger.error(f"Enhanced TUI error: {e}", exc_info=True)
        abort_with_error("Enhanced TUI launch failed", str(e))


@cli.command()
def interactive():
    """
    Launch interactive shell with autocomplete.

    Provides an enhanced command-line experience with:
    - Command history (persisted across sessions)
    - Fuzzy autocomplete (Tab to complete)
    - Auto-suggest from history
    - Syntax highlighting

    Press Ctrl+C to exit.
    """
    exit_code = _run_interactive_shell()
    if exit_code != 0:
        raise click.Abort()


@cli.command()
def undo():
    """Undo the last undoable command."""
    history = get_command_history()
    entry = history.undo()
    if not entry:
        formatter.print_warning("No undoable commands available.")
        return

    formatter.print_success(f"Undid: {entry.description}")


@cli.command()
def redo():
    """Redo the next command if available."""
    history = get_command_history()
    entry = history.redo()
    if not entry:
        formatter.print_warning("No commands available to redo.")
        return

    formatter.print_success(f"Redid: {entry.description}")


@cli.command(name="history")
@click.option("--limit", default=10, show_default=True, type=click.IntRange(1, 1000))
@click.option("--all", "show_all", is_flag=True, help="Include non-CLI commands.")
def show_history(limit: int, show_all: bool):
    """Display recent command history."""
    history = get_command_history()

    entries = history.get_history()
    if not show_all:
        entries = [entry for entry in entries if entry.type == CommandType.CLI_COMMAND]

    if not entries:
        formatter.print_info("No commands recorded yet.")
        return

    rows = entries[:limit]

    table = formatter.table(headers=["Time", "Type", "Command", "Result"])
    for entry in rows:
        timestamp = entry.timestamp.strftime("%Y-%m-%d %H:%M:%S")
        result = entry.result or {}
        exit_code = result.get("exit_code")
        status = "success" if exit_code in (0, None) else f"exit {exit_code}"
        if result.get("error"):
            status = f"error: {result['error']}"

        table.add_row(
            timestamp,
            entry.type.value,
            entry.description,
            status,
        )

    formatter.console.print(table)


@cli.command()
@click.argument('prompt', required=False)
@click.option('--repo', 'repo_id', type=str, help='Repository ID (auto-selects if only one)')
@click.option('--title', type=str, help='Workpad title (derived from prompt if not provided)')
@click.option('--no-test', is_flag=True, help='Skip test execution')
@click.option('--no-promote', is_flag=True, help='Disable automatic promotion')
@click.option('--target', type=click.Choice(['fast', 'full']), default='fast', help='Test target')
@click.pass_context
def pair(ctx, prompt, repo_id, title, no_test, no_promote, target):
    """
    Start AI pair programming session.

    The pair command is the heart of Solo Git - it takes a natural language prompt
    and orchestrates the entire workflow: planning, coding, testing, and merging.

    \b
    Examples:
      evogitctl pair "add passwordless magic link login"
      evogitctl pair "refactor auth module to use JWT" --no-promote
      evogitctl pair "fix bug in payment processor" --target full

    \b
    Workflow:
      1. Creates ephemeral workpad
      2. AI plans implementation
      3. AI generates patch
      4. Applies patch to workpad
      5. Runs tests (unless --no-test)
      6. Auto-promotes if green (unless --no-promote)
    """
    if not prompt:
        abort_with_error(
            "Prompt is required",
            "Usage: evogitctl pair \"your task description\"\n"
            "Example: evogitctl pair \"add user login feature\""
        )

    from sologit.cli.commands import execute_pair_loop

    formatter.print_header("AI Pair Programming")
    try:
        execute_pair_loop(
            ctx=ctx,
            prompt=prompt,
            repo_id=repo_id,
            title=title,
            no_test=no_test,
            no_promote=no_promote,
            target=target
        )
    except Exception as e:
        logger.error(f"Pair command failed: {e}", exc_info=ctx.obj.get('verbose', False))
        abort_with_error("Pair session failed", str(e))


# Phase 4: Integrated Heaven Interface commands
try:
    from sologit.cli.integrated_commands import (
        workpad as integrated_workpad,
        ai as integrated_ai,
        history as integrated_history,
        edit as integrated_edit
    )

    # Register with distinct names to avoid clashing with core commands
    cli.add_command(integrated_workpad, name="workpad-integrated")
    cli.add_command(integrated_ai, name="ai")
    cli.add_command(integrated_history, name="heaven-history")
    cli.add_command(integrated_edit, name="edit")

    logger.info("Integrated Heaven Interface commands loaded")
except ImportError as e:
    logger.warning(f"Could not load integrated commands: {e}")


def main():
    """Entry point for the CLI."""
    try:
        if len(sys.argv) == 1 and sys.stdin.isatty():
            exit_code = _run_interactive_shell()
        else:
            exit_code = _execute_cli_command(sys.argv[1:])
    except KeyboardInterrupt:
        formatter.print_warning("Interrupted by user.")
        exit_code = 130
    except Exception as e:
        logger.exception("Unhandled exception")
        formatter.print_error(
            "Unhandled Error",
            "An unexpected error occurred while running evogitctl.",
            help_text="See the error details below and rerun the command with --verbose for a full traceback.",
            tip="Capture the exact command and error message when reporting an issue to the Solo Git team.",
            suggestions=[
                "Retry the previous command",
                "evogitctl history --recent",
            ],
            docs_url="docs/SETUP.md#troubleshooting",
            details=str(e),
        )
        exit_code = 1

    sys.exit(exit_code)

def _run_interactive_shell() -> int:
    """Launch interactive shell with history and autocomplete."""
    if not _AUTOCOMPLETE_AVAILABLE:
        abort_with_error(
            "Interactive shell dependencies not installed",
            "Install with: pip install prompt-toolkit"
        )

    from prompt_toolkit.key_binding import KeyBindings, merge_key_bindings
    from prompt_toolkit.completion import FuzzyWordCompleter
    from prompt_toolkit.shortcuts import prompt as toolkit_prompt
    from prompt_toolkit.document import Document

    formatter.print_header("Interactive Shell")
    formatter.print_info("Press Ctrl+R for history search, Tab for autocomplete.")

    cli_history_path = get_cli_history_path()
    session = create_enhanced_prompt(history_path=cli_history_path, cli_app=cli)

    def _load_history_strings() -> List[str]:
        if not cli_history_path.exists():
            return []
        try:
            with cli_history_path.open('r', encoding='utf-8') as f:
                return [line.strip() for line in f if line.strip()]
        except Exception:
            return []

    bindings = KeyBindings()

    @bindings.add('c-r')
    def _(event) -> None:
        items = _load_history_strings()
        if not items:
            formatter.print_warning("No history entries yet.")
            return

        completer = FuzzyWordCompleter(items, ignore_case=True)
        try:
            selection = toolkit_prompt(
                "History search: ",
                completer=completer,
                complete_in_thread=True,
            )
        except (KeyboardInterrupt, EOFError):
            return
        if selection:
            event.current_buffer.document = Document(
                selection,
                cursor_position=len(selection)
            )

    session.app.key_bindings = merge_key_bindings([session.app.key_bindings, bindings])

    history = get_command_history()

    while True:
        try:
            text = session.prompt('evogitctl> ', enable_history_search=True)
        except KeyboardInterrupt:
            formatter.print_warning("Interrupted")
            return 130
        except EOFError:
            formatter.print_info("Goodbye!")
            return 0

        command = text.strip()
        if not command:
            continue
        if command.lower() in {"exit", "quit"}:
            formatter.print_info("Exiting interactive shell.")
            return 0

        try:
            args = shlex.split(command)
        except ValueError as exc:
            formatter.print_error(
                "Invalid Command",
                "The input could not be parsed. Ensure arguments are properly quoted.",
                help_text="Wrap arguments containing spaces in quotes and escape any special shell characters.",
                tip="Press Tab to trigger autocomplete suggestions for available commands.",
                suggestions=[
                    "Example: evogitctl repo init --zip app.zip",
                    "Example: evogitctl pad create \"Add auth flow\"",
                ],
                docs_url="docs/KEYBOARD_SHORTCUTS.md",
                details=str(exc),
            )
            continue

        entry_id = history.record_cli_command(
            command,
            arguments={"argv": args},
            record_text=False,
        )

        exit_code = _execute_cli_command(
            args,
            record_cli_history=False,
            command_entry_id=entry_id,
            command_text=command
        )
        if exit_code != 0:
            formatter.print_warning(f"Command exited with code {exit_code}")


def _execute_cli_command(
    argv: List[str],
    *,
    record_cli_history: bool = True,
    command_entry_id: Optional[str] = None,
    command_text: Optional[str] = None
) -> int:
    """Execute CLI command with history integration."""
    history = get_command_history()

    command_str = command_text or " ".join(shlex.quote(arg) for arg in argv)
    entry_id = command_entry_id

    if command_str and entry_id is None:
        entry_id = history.record_cli_command(
            command_str,
            arguments={"argv": argv},
            record_text=record_cli_history,
        )
    elif command_str and record_cli_history and entry_id is not None:
        append_cli_history(command_str)

    exit_code = 0

    try:
        cli.main(args=argv, prog_name="evogitctl", standalone_mode=False, obj={})
    except SystemExit as exc:
        exit_code = exc.code or 0
    except Exception as exc:
        exit_code = 1
        if entry_id:
            history.update_command_result(
                entry_id,
                {
                    "exit_code": exit_code,
                    "error": str(exc),
                },
            )
        raise
    else:
        exit_code = 0

    if entry_id:
        history.update_command_result(entry_id, {"exit_code": exit_code})

    return exit_code


if __name__ == "__main__":
    main()<|MERGE_RESOLUTION|>--- conflicted
+++ resolved
@@ -350,15 +350,12 @@
     production Heaven Interface experience for managing repositories,
     workpads, and tests from the terminal.
     """
-<<<<<<< HEAD
 
     ctx.invoke(heaven, repo_path=repo_path)
-=======
     if repo_path is not None:
         _launch_heaven_tui(repo_path=repo_path)
     else:
         _launch_heaven_tui()
->>>>>>> 35601797
 
 
 @cli.command()
@@ -408,11 +405,8 @@
 
     This command can also be accessed via the ``evogitctl tui`` alias.
     """
-<<<<<<< HEAD
     formatter.print_header("Heaven Interface")
     formatter.print_info("Launching production Heaven Interface...")
-=======
->>>>>>> 35601797
     _launch_heaven_tui(repo_path=repo_path)
 
 
