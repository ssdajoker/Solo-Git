--- conflicted
+++ resolved
@@ -243,7 +243,6 @@
     formatter.console.print(table)
     formatter.print_info(
         "See docs/KEYBOARD_SHORTCUTS.md or press '?' inside the TUI for the full reference."
-<<<<<<< HEAD
     )
 
     shortcuts_data = [
@@ -280,8 +279,6 @@
     formatter.console.print(table)
     formatter.print_info(
         "Press '?' inside the TUI to view this list at any time."
-=======
->>>>>>> 5b9dabd9
     )
 
 @cli.command()
