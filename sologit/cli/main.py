
"""
Main CLI entry point for Solo Git.

Provides the evogitctl command-line interface with subcommands for
repository management, workpad operations, testing, and AI pairing.
"""

import os
import click
import subprocess
import shlex
import sys
from pathlib import Path
from typing import List, Optional

from rich.console import Console

from sologit import __version__
from sologit.utils.logger import get_logger, setup_logging
from sologit.cli import commands, config_commands

try:
    from sologit.cli import integrated_commands
except ImportError:  # pragma: no cover - optional feature set
    integrated_commands = None

# Re-export ConfigManager for backwards compatibility with existing patches
ConfigManager = config_commands.ConfigManager
_ORIGINAL_CONFIG_MANAGER = ConfigManager
from sologit.ui.formatter import RichFormatter
from sologit.ui.theme import theme
from sologit.ui.history import (
    get_command_history,
    CommandType,
    get_cli_history_path,
    append_cli_history,
)

try:
    from sologit.ui.autocomplete import create_enhanced_prompt
    _AUTOCOMPLETE_AVAILABLE = True
except ImportError:  # pragma: no cover - optional dependency
    create_enhanced_prompt = None
    _AUTOCOMPLETE_AVAILABLE = False

logger = get_logger(__name__)

console = Console()
formatter = RichFormatter(console)


def _find_heaven_gui_dir() -> Optional[Path]:
    """Locate the heaven-gui project directory for development mode."""
    base_file = Path(__file__).resolve()
    candidates = []
    seen = set()

    # Prefer running from the current working directory if available
    cwd_candidate = (Path.cwd() / "heaven-gui").resolve()
    if cwd_candidate.exists() and cwd_candidate.is_dir():
        candidates.append(cwd_candidate)
        seen.add(cwd_candidate)

    for parent in base_file.parents:
        candidate = (parent / "heaven-gui").resolve()
        if candidate in seen:
            continue
        if candidate.exists() and candidate.is_dir():
            candidates.append(candidate)
            seen.add(candidate)

    return candidates[0] if candidates else None


def _resolve_gui_executable() -> Optional[Path]:
    """Resolve the built GUI executable path."""
    gui_dir = Path.home() / ".sologit" / "gui"

    candidates = []
    if sys.platform == "win32":
        candidates.append(gui_dir / "solo-git-gui.exe")
    elif sys.platform == "darwin":
        candidates.append(gui_dir / "solo-git-gui.app" / "Contents" / "MacOS" / "solo-git-gui")

    candidates.append(gui_dir / "solo-git-gui")

    for candidate in candidates:
        if candidate.exists():
            return candidate

    return None


def abort_with_error(message: str, details: Optional[str] = None) -> None:
    """Display a formatted error and abort the command."""
    content = f"[bold]{message}[/bold]"
    if details:
        content += f"\n\n{details}"
    formatter.print_error_panel(content)
    raise click.Abort()


@click.group()
@click.version_option(version=__version__, prog_name="evogitctl")
@click.option(
    "--verbose", "-v", 
    is_flag=True, 
    help="Enable verbose output"
)
@click.option(
    "--config", "-c",
    type=click.Path(exists=True, path_type=Path),
    help="Path to config file (default: ~/.sologit/config.yaml)"
)
@click.pass_context
def cli(ctx, verbose, config):
    """
    Solo Git - Frictionless Git workflow for AI-augmented solo developers.
    
    A paradigm shift in version control that eliminates branches, PRs, and manual reviews,
    replacing them with ephemeral workpads and test-driven auto-merging.
    
    \b
    Quick Start:
      evogitctl config setup              # Configure API credentials
      evogitctl repo init --zip app.zip   # Initialize from zip
      evogitctl pair "add login feature"  # Start AI pairing
    
    \b
    Philosophy:
      • Tests are the review
      • Single trunk, no PRs
      • Ephemeral workpads instead of branches
      • Green tests = instant merge
    """
    # Setup logging
    setup_logging(verbose=verbose)

    # Initialize context
    ctx.ensure_object(dict)
    ctx.obj['console'] = console
    ctx.obj['history'] = get_command_history()
    formatter.set_console(console)
    commands.set_formatter_console(console)
    config_commands.set_formatter_console(console)
    if integrated_commands is not None:
        integrated_commands.set_formatter_console(console)

    # Load configuration
    try:
        manager_cls = ConfigManager
        if manager_cls is _ORIGINAL_CONFIG_MANAGER:
            manager_cls = getattr(config_commands, "ConfigManager", _ORIGINAL_CONFIG_MANAGER)

        config_manager = manager_cls(config_path=config)
        ctx.obj['config'] = config_manager
        ctx.obj['verbose'] = verbose
    except Exception as e:
        logger.error(f"Failed to load configuration: {e}")
        if verbose:
            raise
        sys.exit(1)


@cli.command()
@click.pass_context
def version(ctx):
    """Show version information."""
    formatter.print_header("Solo Git Version")
    version_table = formatter.table(headers=["Component", "Value"])
    version_table.add_row("evogitctl", __version__)
    version_table.add_row("Python", sys.version.split()[0])

    config = ctx.obj.get('config')
    if config:
        api_configured = config.has_abacus_credentials()
        status_icon = theme.icons.success if api_configured else theme.icons.warning
        status_color = theme.colors.success if api_configured else theme.colors.warning
        status_text = "Configured" if api_configured else "Missing credentials"
        version_table.add_row(
            "Abacus.ai API",
            f"[{status_color}]{status_icon} {status_text}[/{status_color}]"
        )

    formatter.console.print(version_table)


@cli.command()
def hello():
    """
    Test command to verify Solo Git is working.
    
    This is a simple "hello world" command that confirms the CLI is properly
    installed and can execute commands.
    """
    formatter.print_header("Solo Git")
    formatter.print_success("Solo Git is ready!")
    formatter.print_info("Where tests are the review and trunk is king.")

    formatter.print_subheader("Next steps")
    formatter.print_bullet_list([
        "Configure API credentials: evogitctl config setup",
        "Initialize a repository: evogitctl repo init --zip app.zip",
        "Start pairing with AI: evogitctl pair 'add feature'",
    ], icon=theme.icons.arrow_right, style=theme.colors.blue)
    formatter.print_info("Run 'evogitctl --help' for more information.")


@cli.command()
def shortcuts():
    """Display keyboard shortcuts for the Heaven Interface TUI."""
    formatter.print_header("Heaven Interface TUI - Keyboard Shortcuts")

    shortcuts_data = [
        ("Navigation", "Ctrl+P", "Open command palette"),
        ("Navigation", "Tab / Shift+Tab", "Switch between panels"),
        ("Navigation", "← → ↑ ↓", "Navigate within panels"),
        ("Workpads", "Ctrl+N", "Create new workpad"),
        ("Workpads", "Ctrl+W", "Close workpad"),
        ("Workpads", "Ctrl+D", "Show diff"),
        ("Workpads", "Ctrl+S", "Commit changes"),
        ("Testing", "Ctrl+T", "Run focused tests"),
        ("Testing", "Ctrl+Shift+T", "Run all tests"),
        ("Testing", "Ctrl+L", "Clear test output"),
        ("AI", "Ctrl+G", "Generate code"),
        ("AI", "Ctrl+R", "Review code"),
        ("AI", "Ctrl+M", "Generate commit message"),
        ("History", "Ctrl+Z", "Undo last command"),
        ("History", "Ctrl+Shift+Z", "Redo command"),
        ("History", "Ctrl+H", "Show command history"),
        ("View", "Ctrl+B", "Toggle file browser"),
        ("View", "Ctrl+1", "Focus commit graph"),
        ("View", "Ctrl+2", "Focus workpad panel"),
        ("View", "Ctrl+3", "Focus test output"),
        ("View", "Ctrl+F", "Search files"),
        ("General", "?", "Show help"),
        ("General", "Ctrl+Q", "Quit application"),
        ("General", "Ctrl+C", "Cancel current operation"),
    ]

    table = formatter.table(headers=["Category", "Shortcut", "Action"])
    for category, shortcut, action in shortcuts_data:
        table.add_row(category, shortcut, action)

    formatter.console.print(table)
    formatter.print_info(
<<<<<<< HEAD
        "Press '?' inside the TUI to view keyboard shortcuts at any time."
=======
        "Press '?' inside the TUI to view this list at any time."
>>>>>>> 970af912
    )


@cli.command()
@click.option('--dev', is_flag=True, help='Launch in development mode')
@click.pass_context
def gui(ctx, dev: bool):
    """Launch the Heaven Interface GUI."""
    config_manager = ctx.obj.get('config') if ctx and ctx.obj else None
    env = os.environ.copy()
    if config_manager is not None and (
        config_path := getattr(config_manager, "config_path", None)
    ):
        env.setdefault("SOLOGIT_CONFIG_PATH", str(config_path))

    if dev:
        gui_dir = _find_heaven_gui_dir()
        if not gui_dir:
            abort_with_error(
                "Unable to locate heaven-gui project for development mode.",
                "Ensure the heaven-gui directory exists alongside the CLI sources."
            )

        formatter.print_info(
            "Launching Heaven Interface GUI in development mode (tauri:dev)..."
        )
        try:
            subprocess.run(['npm', 'run', 'tauri:dev'], cwd=str(gui_dir), check=True, env=env)
        except FileNotFoundError:
            abort_with_error(
                "Failed to launch development GUI.",
                "npm was not found on PATH. Install Node.js/npm and try again."
            )
        except subprocess.CalledProcessError as exc:
            abort_with_error(
                "Development GUI exited with a non-zero status.",
                f"Command: npm run tauri:dev\nExit code: {exc.returncode}"
            )
        return

    gui_path = _resolve_gui_executable()
    if not gui_path:
        abort_with_error(
            "GUI not built.",
            "Run: cd heaven-gui && npm run tauri:build"
        )

    formatter.print_info(f"Launching Heaven Interface GUI from {gui_path}...")
    try:
        launch_cwd = gui_path.parent
        subprocess.Popen(
            [str(gui_path)],
            env=env,
            cwd=str(launch_cwd),
            start_new_session=True,
        )
    except FileNotFoundError:
        abort_with_error(
            "GUI executable not found.",
            f"Expected to find executable at {gui_path}"
        )
    except Exception as exc:  # pragma: no cover - unexpected launch errors
        logger.error(f"Failed to launch GUI: {exc}")
        abort_with_error("GUI launch failed", str(exc))


# Register command groups
cli.add_command(config_commands.config_group)

# Phase 1 command groups
from sologit.cli.commands import repo, pad, test
cli.add_command(repo)
cli.add_command(pad)
cli.add_command(test)

# Phase 3 command groups
from sologit.cli.commands import ci
cli.add_command(ci)

def _launch_heaven_tui(repo_path: Optional[str] = None) -> None:
    """Shared launcher for the Heaven TUI."""
    try:
        from sologit.ui.heaven_tui import run_heaven_tui
        run_heaven_tui(repo_path=repo_path)
    except ImportError as e:
        formatter.print_error("Heaven TUI dependencies not installed")
        formatter.print_info("Install with: pip install textual")
        raise click.Abort()
    except Exception as e:
        formatter.print_error(f"Heaven TUI launch failed: {e}")
        logger.error(f"Heaven TUI error: {e}", exc_info=True)
        raise click.Abort()


@cli.command()
def tui():
    """
    Launch the Heaven Interface TUI (Text User Interface).

    This command is an alias for ``evogitctl heaven`` and launches the
    production HeavenTUI experience with the full-screen interface for
    repository management, test monitoring, and workpad control.

    \b
    Keyboard Shortcuts:
      q - Quit
      r - Refresh
      c - Clear log
      g - Show commit graph
      w - Show workpads
      ? - Help
    """
    _launch_heaven_tui()
    formatter.print_header("Heaven Interface TUI")
    formatter.print_info("Launching classic Heaven Interface experience...")
    try:
        from sologit.ui.tui_app import run_tui
        run_tui()
    except ImportError as e:
        abort_with_error(
            "TUI dependencies not installed",
            "Install with: pip install textual"
        )
    except Exception as e:
        abort_with_error("TUI launch failed", str(e))


@cli.command()
@click.option('--repo', 'repo_path', type=click.Path(exists=True), help='Repository path')
def heaven(repo_path: Optional[str]):
    """
    Launch the Heaven Interface TUI (Production Version).

    The Heaven Interface is a comprehensive, production-ready TUI with:
    - Command palette with fuzzy search (Ctrl+P)
    - File tree with git status
    - Real-time commit graph visualization
    - Live workpad status updates
    - Real-time test output streaming with pytest integration
    - AI operation tracking with cost monitoring
    - Command history with undo/redo (Ctrl+Z/Ctrl+Y)
    - Full keyboard navigation
    
    \b
    Key Features (>90% Integration):
      ✓ Complete workpad lifecycle management
      ✓ AI integration (code gen, review, refactor, test gen)
      ✓ Real-time test execution with live output
      ✓ Visual diff viewer and file browser
      ✓ Command history with undo/redo
      ✓ Fuzzy command palette
      ✓ Keyboard shortcuts for all operations
      ✓ Multi-panel layout following Heaven Design System
    
    \b
    Essential Shortcuts:
      Ctrl+P - Command palette
      Ctrl+T - Run tests
      Ctrl+Z/Y - Undo/Redo
      ? - Help (full shortcuts)
      R - Refresh
      Ctrl+Q - Quit

    \b
    Layout (Heaven Interface Design System):
      • Left:   Commit graph + File tree
      • Center: Workpad status + AI activity
      • Right:  Test runner + Diff viewer

    This command can also be accessed via the ``evogitctl tui`` alias.
    """
    _launch_heaven_tui(repo_path=repo_path)
    formatter.print_header("Heaven Interface")
    formatter.print_info("Launching production Heaven Interface...")
    try:
        from sologit.ui.heaven_tui import run_heaven_tui
        run_heaven_tui(repo_path=repo_path)
    except ImportError as e:
        abort_with_error(
            "Heaven TUI dependencies not installed",
            "Install with: pip install textual"
        )
    except Exception as e:
        logger.error(f"Heaven TUI error: {e}", exc_info=True)
        abort_with_error("Heaven TUI launch failed", str(e))


@cli.command()
def heaven_legacy():
    """
    Launch the Legacy Enhanced Heaven Interface TUI.
    
    This is the previous version with basic functionality.
    Use 'evogitctl heaven' for the new production version.
    """
    formatter.print_header("Heaven Interface (Legacy)")
    formatter.print_info("Launching legacy enhanced interface...")
    try:
        from sologit.ui.enhanced_tui import run_enhanced_tui
        run_enhanced_tui()
    except ImportError as e:
        abort_with_error(
            "Enhanced TUI dependencies not installed",
            "Install with: pip install textual"
        )
    except Exception as e:
        logger.error(f"Enhanced TUI error: {e}", exc_info=True)
        abort_with_error("Enhanced TUI launch failed", str(e))


@cli.command()
def interactive():
    """
    Launch interactive shell with autocomplete.

    Provides an enhanced command-line experience with:
    - Command history (persisted across sessions)
    - Fuzzy autocomplete (Tab to complete)
    - Auto-suggest from history
    - Syntax highlighting

    Press Ctrl+C to exit.
    """
    exit_code = _run_interactive_shell()
    if exit_code != 0:
        raise click.Abort()


@cli.command()
def undo():
    """Undo the last undoable command."""
    history = get_command_history()
    entry = history.undo()
    if not entry:
        formatter.print_warning("No undoable commands available.")
        return

    formatter.print_success(f"Undid: {entry.description}")


@cli.command()
def redo():
    """Redo the next command if available."""
    history = get_command_history()
    entry = history.redo()
    if not entry:
        formatter.print_warning("No commands available to redo.")
        return

    formatter.print_success(f"Redid: {entry.description}")


@cli.command(name="history")
@click.option("--limit", default=10, show_default=True, type=click.IntRange(1, 1000))
@click.option("--all", "show_all", is_flag=True, help="Include non-CLI commands.")
def show_history(limit: int, show_all: bool):
    """Display recent command history."""
    history = get_command_history()

    entries = history.get_history()
    if not show_all:
        entries = [entry for entry in entries if entry.type == CommandType.CLI_COMMAND]

    if not entries:
        formatter.print_info("No commands recorded yet.")
        return

    rows = entries[:limit]

    table = formatter.table(headers=["Time", "Type", "Command", "Result"])
    for entry in rows:
        timestamp = entry.timestamp.strftime("%Y-%m-%d %H:%M:%S")
        result = entry.result or {}
        exit_code = result.get("exit_code")
        status = "success" if exit_code in (0, None) else f"exit {exit_code}"
        if result.get("error"):
            status = f"error: {result['error']}"

        table.add_row(
            timestamp,
            entry.type.value,
            entry.description,
            status,
        )

    formatter.console.print(table)


@cli.command()
@click.argument('prompt', required=False)
@click.option('--repo', 'repo_id', type=str, help='Repository ID (auto-selects if only one)')
@click.option('--title', type=str, help='Workpad title (derived from prompt if not provided)')
@click.option('--no-test', is_flag=True, help='Skip test execution')
@click.option('--no-promote', is_flag=True, help='Disable automatic promotion')
@click.option('--target', type=click.Choice(['fast', 'full']), default='fast', help='Test target')
@click.pass_context
def pair(ctx, prompt, repo_id, title, no_test, no_promote, target):
    """
    Start AI pair programming session.
    
    The pair command is the heart of Solo Git - it takes a natural language prompt
    and orchestrates the entire workflow: planning, coding, testing, and merging.
    
    \b
    Examples:
      evogitctl pair "add passwordless magic link login"
      evogitctl pair "refactor auth module to use JWT" --no-promote
      evogitctl pair "fix bug in payment processor" --target full
    
    \b
    Workflow:
      1. Creates ephemeral workpad
      2. AI plans implementation
      3. AI generates patch
      4. Applies patch to workpad
      5. Runs tests (unless --no-test)
      6. Auto-promotes if green (unless --no-promote)
    """
    if not prompt:
        abort_with_error(
            "Prompt is required",
            "Usage: evogitctl pair \"your task description\"\n"
            "Example: evogitctl pair \"add user login feature\""
        )

    from sologit.cli.commands import execute_pair_loop

    formatter.print_header("AI Pair Programming")
    try:
        execute_pair_loop(
            ctx=ctx,
            prompt=prompt,
            repo_id=repo_id,
            title=title,
            no_test=no_test,
            no_promote=no_promote,
            target=target
        )
    except Exception as e:
        logger.error(f"Pair command failed: {e}", exc_info=ctx.obj.get('verbose', False))
        abort_with_error("Pair session failed", str(e))


# Phase 4: Integrated Heaven Interface commands
try:
    from sologit.cli.integrated_commands import (
        workpad as integrated_workpad,
        ai as integrated_ai,
        history as integrated_history,
        edit as integrated_edit
    )

    # Register with distinct names to avoid clashing with core commands
    cli.add_command(integrated_workpad, name="workpad-integrated")
    cli.add_command(integrated_ai, name="ai")
    cli.add_command(integrated_history, name="heaven-history")
    cli.add_command(integrated_edit, name="edit")

    logger.info("Integrated Heaven Interface commands loaded")
except ImportError as e:
    logger.warning(f"Could not load integrated commands: {e}")


def main():
    """Entry point for the CLI."""
    try:
        if len(sys.argv) == 1 and sys.stdin.isatty():
            exit_code = _run_interactive_shell()
        else:
            exit_code = _execute_cli_command(sys.argv[1:])
    except KeyboardInterrupt:
        formatter.print_warning("Interrupted by user.")
        exit_code = 130
    except Exception as e:
        logger.exception("Unhandled exception")
        formatter.print_error_panel(str(e), title="Unhandled Error")
        exit_code = 1

    sys.exit(exit_code)

def _run_interactive_shell() -> int:
    """Launch interactive shell with history and autocomplete."""
    if not _AUTOCOMPLETE_AVAILABLE:
        abort_with_error(
            "Interactive shell dependencies not installed",
            "Install with: pip install prompt-toolkit"
        )

    from prompt_toolkit.key_binding import KeyBindings, merge_key_bindings
    from prompt_toolkit.completion import FuzzyWordCompleter
    from prompt_toolkit.shortcuts import prompt as toolkit_prompt
    from prompt_toolkit.document import Document

    formatter.print_header("Interactive Shell")
    formatter.print_info("Press Ctrl+R for history search, Tab for autocomplete.")

    cli_history_path = get_cli_history_path()
    session = create_enhanced_prompt(history_path=cli_history_path, cli_app=cli)

    def _load_history_strings() -> List[str]:
        if not cli_history_path.exists():
            return []
        try:
            with cli_history_path.open('r', encoding='utf-8') as f:
                return [line.strip() for line in f if line.strip()]
        except Exception:
            return []

    bindings = KeyBindings()

    @bindings.add('c-r')
    def _(event) -> None:
        items = _load_history_strings()
        if not items:
            formatter.print_warning("No history entries yet.")
            return

        completer = FuzzyWordCompleter(items, ignore_case=True)
        try:
            selection = toolkit_prompt(
                "History search: ",
                completer=completer,
                complete_in_thread=True,
            )
        except (KeyboardInterrupt, EOFError):
            return
        if selection:
            event.current_buffer.document = Document(
                selection,
                cursor_position=len(selection)
            )

    session.app.key_bindings = merge_key_bindings([session.app.key_bindings, bindings])

    history = get_command_history()

    while True:
        try:
            text = session.prompt('evogitctl> ', enable_history_search=True)
        except KeyboardInterrupt:
            formatter.print_warning("Interrupted")
            return 130
        except EOFError:
            formatter.print_info("Goodbye!")
            return 0

        command = text.strip()
        if not command:
            continue
        if command.lower() in {"exit", "quit"}:
            formatter.print_info("Exiting interactive shell.")
            return 0

        try:
            args = shlex.split(command)
        except ValueError as exc:
            formatter.print_error_panel(str(exc), title="Invalid command")
            continue

        entry_id = history.record_cli_command(
            command,
            arguments={"argv": args},
            record_text=False,
        )

        exit_code = _execute_cli_command(
            args,
            record_cli_history=False,
            command_entry_id=entry_id,
            command_text=command
        )
        if exit_code != 0:
            formatter.print_warning(f"Command exited with code {exit_code}")


def _execute_cli_command(
    argv: List[str],
    *,
    record_cli_history: bool = True,
    command_entry_id: Optional[str] = None,
    command_text: Optional[str] = None
) -> int:
    """Execute CLI command with history integration."""
    history = get_command_history()

    command_str = command_text or " ".join(shlex.quote(arg) for arg in argv)
    entry_id = command_entry_id

    if command_str and entry_id is None:
        entry_id = history.record_cli_command(
            command_str,
            arguments={"argv": argv},
            record_text=record_cli_history,
        )
    elif command_str and record_cli_history and entry_id is not None:
        append_cli_history(command_str)

    exit_code = 0

    try:
        cli.main(args=argv, prog_name="evogitctl", standalone_mode=False, obj={})
    except SystemExit as exc:
        exit_code = exc.code or 0
    except Exception as exc:
        exit_code = 1
        if entry_id:
            history.update_command_result(
                entry_id,
                {
                    "exit_code": exit_code,
                    "error": str(exc),
                },
            )
        raise
    else:
        exit_code = 0

    if entry_id:
        history.update_command_result(entry_id, {"exit_code": exit_code})

    return exit_code


if __name__ == "__main__":
    main()<|MERGE_RESOLUTION|>--- conflicted
+++ resolved
@@ -245,11 +245,8 @@
 
     formatter.console.print(table)
     formatter.print_info(
-<<<<<<< HEAD
         "Press '?' inside the TUI to view keyboard shortcuts at any time."
-=======
         "Press '?' inside the TUI to view this list at any time."
->>>>>>> 970af912
     )
 
 
