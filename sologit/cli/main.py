"""
Main CLI entry point for Solo Git.

Provides the evogitctl command-line interface with subcommands for
repository management, workpad operations, testing, and AI pairing.
"""

import os
import shlex
import subprocess
import sys
from pathlib import Path
from typing import List, Optional

import click
from rich.console import Console

from sologit import __version__
from sologit.cli import commands, config_commands
from sologit.utils.logger import get_logger, setup_logging

try:
    from sologit.cli import integrated_commands
except ImportError:  # pragma: no cover - optional feature set
    integrated_commands = None

# Re-export ConfigManager for backwards compatibility with existing patches
ConfigManager = config_commands.ConfigManager
_ORIGINAL_CONFIG_MANAGER = ConfigManager
from sologit.ui.formatter import RichFormatter
from sologit.ui.history import (
    CommandType,
    append_cli_history,
    get_cli_history_path,
    get_command_history,
)
<<<<<<< HEAD
from sologit.ui.theme import theme
=======
from sologit.ui.shortcuts import SHORTCUT_CATEGORIES
>>>>>>> e7e8d855

try:
    from sologit.ui.autocomplete import create_enhanced_prompt

    _AUTOCOMPLETE_AVAILABLE = True
except ImportError:  # pragma: no cover - optional dependency
    create_enhanced_prompt = None
    _AUTOCOMPLETE_AVAILABLE = False

logger = get_logger(__name__)

console = Console()
formatter = RichFormatter(console)


def _find_heaven_gui_dir() -> Optional[Path]:
    """Locate the heaven-gui project directory for development mode."""
    base_file = Path(__file__).resolve()
    candidates = []
    seen = set()

    # Prefer running from the current working directory if available
    cwd_candidate = (Path.cwd() / "heaven-gui").resolve()
    if cwd_candidate.exists() and cwd_candidate.is_dir():
        candidates.append(cwd_candidate)
        seen.add(cwd_candidate)

    for parent in base_file.parents:
        candidate = (parent / "heaven-gui").resolve()
        if candidate in seen:
            continue
        if candidate.exists() and candidate.is_dir():
            candidates.append(candidate)
            seen.add(candidate)

    return candidates[0] if candidates else None


def _resolve_gui_executable() -> Optional[Path]:
    """Resolve the built GUI executable path."""
    gui_dir = Path.home() / ".sologit" / "gui"

    candidates = []
    if sys.platform == "win32":
        candidates.append(gui_dir / "solo-git-gui.exe")
    elif sys.platform == "darwin":
        candidates.append(gui_dir / "solo-git-gui.app" / "Contents" / "MacOS" / "solo-git-gui")

    candidates.append(gui_dir / "solo-git-gui")

    for candidate in candidates:
        if candidate.exists():
            return candidate

    return None


def abort_with_error(
    message: str,
    details: Optional[str] = None,
    *,
    title: Optional[str] = None,
    help_text: Optional[str] = None,
    tip: Optional[str] = None,
    suggestions: Optional[List[str]] = None,
    docs_url: Optional[str] = None,
) -> None:
    """Display a contextual error panel and abort the command."""

    formatter.print_error(
        title or "Command Error",
        message,
        help_text=help_text or "Review the command usage below and adjust the provided arguments.",
        tip=tip or "Run the command with --help to see supported options and flags.",
        suggestions=suggestions or [
            "evogitctl --help",
            "evogitctl history --recent",
        ],
        docs_url=docs_url or "docs/SETUP.md",
        details=details,
    )
    raise click.Abort()


@click.group()
@click.version_option(version=__version__, prog_name="evogitctl")
@click.option("--verbose", "-v", is_flag=True, help="Enable verbose output")
@click.option(
    "--config",
    "-c",
    type=click.Path(exists=True, path_type=Path),
    help="Path to config file (default: ~/.sologit/config.yaml)",
)
@click.pass_context
def cli(ctx, verbose, config):
    """
    Solo Git - Frictionless Git workflow for AI-augmented solo developers.

    A paradigm shift in version control that eliminates branches, PRs, and manual reviews,
    replacing them with ephemeral workpads and test-driven auto-merging.

    \b
    Quick Start:
      evogitctl config setup              # Configure API credentials
      evogitctl repo init --zip app.zip   # Initialize from zip
      evogitctl pair "add login feature"  # Start AI pairing

    \b
    Philosophy:
      • Tests are the review
      • Single trunk, no PRs
      • Ephemeral workpads instead of branches
      • Green tests = instant merge
    """
    # Setup logging
    setup_logging(verbose=verbose)

    # Initialize context - support both dict and SimpleNamespace
    if ctx.obj is None:
        ctx.obj = {}

    # Convert to dict if needed for compatibility
    if not isinstance(ctx.obj, dict):
        # If ctx.obj is a SimpleNamespace or similar, convert it to dict
        # preserving any existing attributes
        obj_dict = {}
        if hasattr(ctx.obj, "__dict__"):
            obj_dict = vars(ctx.obj).copy()
        ctx.obj = obj_dict

    ctx.obj["console"] = console
    ctx.obj["history"] = get_command_history()
    formatter.set_console(console)
    commands.set_formatter_console(console)
    config_commands.set_formatter_console(console)
    if integrated_commands is not None:
        integrated_commands.set_formatter_console(console)

    # Load configuration only if not already provided
    if "config" not in ctx.obj or ctx.obj["config"] is None:
        try:
            manager_cls = ConfigManager
            if manager_cls is _ORIGINAL_CONFIG_MANAGER:
                manager_cls = getattr(config_commands, "ConfigManager", _ORIGINAL_CONFIG_MANAGER)

            config_manager = manager_cls(config_path=config)
            ctx.obj["config"] = config_manager
        except Exception as e:
            logger.error(f"Failed to load configuration: {e}")
            if verbose:
                raise
            sys.exit(1)

    ctx.obj["verbose"] = verbose


@cli.command()
@click.pass_context
def version(ctx):
    """Show version information."""
    formatter.print_header("Solo Git Version")
    version_table = formatter.table(headers=["Component", "Value"])
    version_table.add_row("evogitctl", __version__)
    version_table.add_row("Python", sys.version.split()[0])

    config = ctx.obj.get("config")
    if config:
        api_configured = config.has_abacus_credentials()
        status_icon = theme.icons.success if api_configured else theme.icons.warning
        status_color = theme.colors.success if api_configured else theme.colors.warning
        status_text = "Configured" if api_configured else "Missing credentials"
        version_table.add_row(
            "Abacus.ai API", f"[{status_color}]{status_icon} {status_text}[/{status_color}]"
        )

    formatter.console.print(version_table)


@cli.command()
def hello():
    """
    Test command to verify Solo Git is working.

    This is a simple "hello world" command that confirms the CLI is properly
    installed and can execute commands.
    """
    formatter.print_header("Solo Git")
    formatter.print_success("Solo Git is ready!")
    formatter.print_info("Where tests are the review and trunk is king.")

    formatter.print_subheader("Next steps")
    formatter.print_bullet_list(
        [
            "Configure API credentials: evogitctl config setup",
            "Initialize a repository: evogitctl repo init --zip app.zip",
            "Start pairing with AI: evogitctl pair 'add feature'",
        ],
        icon=theme.icons.arrow_right,
        style=theme.colors.blue,
    )
    formatter.print_info("Run 'evogitctl --help' for more information.")


@cli.command()
<<<<<<< HEAD
@click.option("--dev", is_flag=True, help="Launch in development mode")
=======
def shortcuts():
    """Display keyboard shortcuts for the Heaven Interface TUI."""

    formatter.print_header("Heaven Interface Keyboard Shortcuts")

    table = formatter.table(headers=["Key", "Action", "Context"])
    for index, category in enumerate(SHORTCUT_CATEGORIES):
        table.add_row(f"[bold]{category.name}[/]", "", "")
        for shortcut in category.shortcuts:
            table.add_row(shortcut.key, shortcut.action, shortcut.context)
        if index < len(SHORTCUT_CATEGORIES) - 1:
            table.add_row("", "", "")

    formatter.console.print(table)
    formatter.print_info(
        "See docs/KEYBOARD_SHORTCUTS.md or press '?' inside the TUI for the full reference."
    )

    shortcuts_data = [
        ("Navigation", "Ctrl+P", "Open command palette"),
        ("Navigation", "Tab / Shift+Tab", "Switch between panels"),
        ("Navigation", "← → ↑ ↓", "Navigate within panels"),
        ("Workpads", "Ctrl+N", "Create new workpad"),
        ("Workpads", "Ctrl+W", "Close workpad"),
        ("Workpads", "Ctrl+D", "Show diff"),
        ("Workpads", "Ctrl+S", "Commit changes"),
        ("Testing", "Ctrl+T", "Run focused tests"),
        ("Testing", "Ctrl+Shift+T", "Run all tests"),
        ("Testing", "Ctrl+L", "Clear test output"),
        ("AI", "Ctrl+G", "Generate code"),
        ("AI", "Ctrl+R", "Review code"),
        ("AI", "Ctrl+M", "Generate commit message"),
        ("History", "Ctrl+Z", "Undo last command"),
        ("History", "Ctrl+Shift+Z", "Redo command"),
        ("History", "Ctrl+H", "Show command history"),
        ("View", "Ctrl+B", "Toggle file browser"),
        ("View", "Ctrl+1", "Focus commit graph"),
        ("View", "Ctrl+2", "Focus workpad panel"),
        ("View", "Ctrl+3", "Focus test output"),
        ("View", "Ctrl+F", "Search files"),
        ("General", "?", "Show help"),
        ("General", "Ctrl+Q", "Quit application"),
        ("General", "Ctrl+C", "Cancel current operation"),
    ]

    table = formatter.table(headers=["Category", "Shortcut", "Action"])
    for category, shortcut, action in shortcuts_data:
        table.add_row(category, shortcut, action)

    formatter.console.print(table)
    formatter.print_info(
        "Press '?' inside the TUI to view this list at any time."
    )

@cli.command()
@click.option('--dev', is_flag=True, help='Launch in development mode')
>>>>>>> e7e8d855
@click.pass_context
def gui(ctx, dev: bool):
    """Launch the Heaven Interface GUI."""
    config_manager = ctx.obj.get("config") if ctx and ctx.obj else None
    env = os.environ.copy()
    if config_manager is not None and (config_path := getattr(config_manager, "config_path", None)):
        env.setdefault("SOLOGIT_CONFIG_PATH", str(config_path))

    if dev:
        gui_dir = _find_heaven_gui_dir()
        if not gui_dir:
            abort_with_error(
                "Unable to locate heaven-gui project for development mode.",
                "Ensure the heaven-gui directory exists alongside the CLI sources.",
            )

        formatter.print_info("Launching Heaven Interface GUI in development mode (tauri:dev)...")
        try:
            subprocess.run(["npm", "run", "tauri:dev"], cwd=str(gui_dir), check=True, env=env)
        except FileNotFoundError:
            abort_with_error(
                "Failed to launch development GUI.",
                "npm was not found on PATH. Install Node.js/npm and try again.",
            )
        except subprocess.CalledProcessError as exc:
            abort_with_error(
                "Development GUI exited with a non-zero status.",
                f"Command: npm run tauri:dev\nExit code: {exc.returncode}",
            )
        return

    gui_path = _resolve_gui_executable()
    if not gui_path:
        abort_with_error("GUI not built.", "Run: cd heaven-gui && npm run tauri:build")

    formatter.print_info(f"Launching Heaven Interface GUI from {gui_path}...")
    try:
        launch_cwd = gui_path.parent
        subprocess.Popen(
            [str(gui_path)],
            env=env,
            cwd=str(launch_cwd),
            start_new_session=True,
        )
    except FileNotFoundError:
        abort_with_error("GUI executable not found.", f"Expected to find executable at {gui_path}")
    except Exception as exc:  # pragma: no cover - unexpected launch errors
        logger.error(f"Failed to launch GUI: {exc}")
        abort_with_error("GUI launch failed", str(exc))


# Register command groups
cli.add_command(config_commands.config_group)

# Phase 1 command groups
from sologit.cli.commands import pad, repo, test

cli.add_command(repo)
cli.add_command(pad)
cli.add_command(test)

# Phase 3 command groups
from sologit.cli.commands import ci

cli.add_command(ci)


def _launch_heaven_tui(repo_path: Optional[str] = None) -> None:
    """Shared launcher for the Heaven TUI."""
    try:
        from sologit.ui.heaven_tui import run_heaven_tui

        run_heaven_tui(repo_path=repo_path)
    except ImportError as e:
        formatter.print_error("Heaven TUI dependencies not installed")
        formatter.print_info("Install with: pip install textual")
        raise click.Abort()
    except Exception as e:
        formatter.print_error(f"Heaven TUI launch failed: {e}")
        logger.error(f"Heaven TUI error: {e}", exc_info=True)
        raise click.Abort()


@cli.command()
@click.option('--repo', 'repo_path', type=click.Path(exists=True), help='Repository path')
def tui(repo_path: Optional[str] = None):
    """
    Launch the Heaven Interface TUI.

    \b
    Keyboard Shortcuts:
      Ctrl+P          Command palette
      Ctrl+T          Run focused tests
      Ctrl+Z / Ctrl+Shift+Z Undo / Redo last command
      Tab / Shift+Tab Switch panels
      ?               Help overlay
      Ctrl+Q          Quit TUI

    Run ``evogitctl shortcuts`` or see ``docs/KEYBOARD_SHORTCUTS.md`` for the full list.
    This is an alias for ``evogitctl heaven`` and provides the full production
    Heaven Interface experience for managing repositories, workpads, and tests
    from the terminal.
    """
<<<<<<< HEAD
    _launch_heaven_tui()
    formatter.print_header("Heaven Interface TUI")
    formatter.print_info("Launching classic Heaven Interface experience...")
    try:
        from sologit.ui.tui_app import run_tui

        run_tui()
    except ImportError as e:
        abort_with_error("TUI dependencies not installed", "Install with: pip install textual")
    except Exception as e:
        abort_with_error("TUI launch failed", str(e))
=======
    if repo_path is not None:
        _launch_heaven_tui(repo_path=repo_path)
    else:
        _launch_heaven_tui()
>>>>>>> e7e8d855


@cli.command()
@click.option("--repo", "repo_path", type=click.Path(exists=True), help="Repository path")
def heaven(repo_path: Optional[str]):
    """
    Launch the Heaven Interface TUI (Production Version).

    The Heaven Interface is a comprehensive, production-ready TUI with:
    - Command palette with fuzzy search (Ctrl+P)
    - File tree with git status
    - Real-time commit graph visualization
    - Live workpad status updates
    - Real-time test output streaming with pytest integration
    - AI operation tracking with cost monitoring
    - Command history with undo/redo (Ctrl+Z/Ctrl+Y)
    - Full keyboard navigation

    \b
    Key Features (>90% Integration):
      ✓ Complete workpad lifecycle management
      ✓ AI integration (code gen, review, refactor, test gen)
      ✓ Real-time test execution with live output
      ✓ Visual diff viewer and file browser
      ✓ Command history with undo/redo
      ✓ Fuzzy command palette
      ✓ Keyboard shortcuts for all operations
      ✓ Multi-panel layout following Heaven Design System

    \b
    Essential Shortcuts:
      Ctrl+P          Command palette
      Ctrl+T          Run focused tests
      Ctrl+Shift+T    Run full suite
      Ctrl+Z / Ctrl+Shift+Z    Undo / Redo last command
      Ctrl+1/2/3      Focus graph/workpads/tests
      ?               Help overlay (full shortcuts)
      Ctrl+Q          Quit interface

    View the complete reference via ``evogitctl shortcuts`` or ``docs/KEYBOARD_SHORTCUTS.md``.

    \b
    Layout (Heaven Interface Design System):
      • Left:   Commit graph + File tree
      • Center: Workpad status + AI activity
      • Right:  Test runner + Diff viewer

    This command can also be accessed via the ``evogitctl tui`` alias.
    """
    _launch_heaven_tui(repo_path=repo_path)
<<<<<<< HEAD
    formatter.print_header("Heaven Interface")
    formatter.print_info("Launching production Heaven Interface...")
    try:
        from sologit.ui.heaven_tui import run_heaven_tui

        run_heaven_tui(repo_path=repo_path)
    except ImportError as e:
        abort_with_error(
            "Heaven TUI dependencies not installed", "Install with: pip install textual"
        )
    except Exception as e:
        logger.error(f"Heaven TUI error: {e}", exc_info=True)
        abort_with_error("Heaven TUI launch failed", str(e))
=======
>>>>>>> e7e8d855


@cli.command()
def heaven_legacy():
    """
    Launch the Legacy Enhanced Heaven Interface TUI.

    This is the previous version with basic functionality.
    Use 'evogitctl heaven' for the new production version.
    """
    formatter.print_header("Heaven Interface (Legacy)")
    formatter.print_info("Launching legacy enhanced interface...")
    try:
        from sologit.ui.enhanced_tui import run_enhanced_tui

        run_enhanced_tui()
    except ImportError as e:
        abort_with_error(
            "Enhanced TUI dependencies not installed", "Install with: pip install textual"
        )
    except Exception as e:
        logger.error(f"Enhanced TUI error: {e}", exc_info=True)
        abort_with_error("Enhanced TUI launch failed", str(e))


@cli.command()
def interactive():
    """
    Launch interactive shell with autocomplete.

    Provides an enhanced command-line experience with:
    - Command history (persisted across sessions)
    - Fuzzy autocomplete (Tab to complete)
    - Auto-suggest from history
    - Syntax highlighting

    Press Ctrl+C to exit.
    """
    exit_code = _run_interactive_shell()
    if exit_code != 0:
        raise click.Abort()


@cli.command()
def undo():
    """Undo the last undoable command."""
    history = get_command_history()
    entry = history.undo()
    if not entry:
        formatter.print_warning("No undoable commands available.")
        return

    formatter.print_success(f"Undid: {entry.description}")


@cli.command()
def redo():
    """Redo the next command if available."""
    history = get_command_history()
    entry = history.redo()
    if not entry:
        formatter.print_warning("No commands available to redo.")
        return

    formatter.print_success(f"Redid: {entry.description}")


@cli.command(name="history")
@click.option("--limit", default=10, show_default=True, type=click.IntRange(1, 1000))
@click.option("--all", "show_all", is_flag=True, help="Include non-CLI commands.")
def show_history(limit: int, show_all: bool):
    """Display recent command history."""
    history = get_command_history()

    entries = history.get_history()
    if not show_all:
        entries = [entry for entry in entries if entry.type == CommandType.CLI_COMMAND]

    if not entries:
        formatter.print_info("No commands recorded yet.")
        return

    rows = entries[:limit]

    table = formatter.table(headers=["Time", "Type", "Command", "Result"])
    for entry in rows:
        timestamp = entry.timestamp.strftime("%Y-%m-%d %H:%M:%S")
        result = entry.result or {}
        exit_code = result.get("exit_code")
        status = "success" if exit_code in (0, None) else f"exit {exit_code}"
        if result.get("error"):
            status = f"error: {result['error']}"

        table.add_row(
            timestamp,
            entry.type.value,
            entry.description,
            status,
        )

    formatter.console.print(table)


@cli.command()
@click.argument("prompt", required=False)
@click.option("--repo", "repo_id", type=str, help="Repository ID (auto-selects if only one)")
@click.option("--title", type=str, help="Workpad title (derived from prompt if not provided)")
@click.option("--no-test", is_flag=True, help="Skip test execution")
@click.option("--no-promote", is_flag=True, help="Disable automatic promotion")
@click.option("--target", type=click.Choice(["fast", "full"]), default="fast", help="Test target")
@click.pass_context
def pair(ctx, prompt, repo_id, title, no_test, no_promote, target):
    """
    Start AI pair programming session.

    The pair command is the heart of Solo Git - it takes a natural language prompt
    and orchestrates the entire workflow: planning, coding, testing, and merging.

    \b
    Examples:
      evogitctl pair "add passwordless magic link login"
      evogitctl pair "refactor auth module to use JWT" --no-promote
      evogitctl pair "fix bug in payment processor" --target full

    \b
    Workflow:
      1. Creates ephemeral workpad
      2. AI plans implementation
      3. AI generates patch
      4. Applies patch to workpad
      5. Runs tests (unless --no-test)
      6. Auto-promotes if green (unless --no-promote)
    """
    if not prompt:
        abort_with_error(
            "Prompt is required",
            'Usage: evogitctl pair "your task description"\n'
            'Example: evogitctl pair "add user login feature"',
        )

    from sologit.cli.commands import execute_pair_loop

    formatter.print_header("AI Pair Programming")
    try:
        execute_pair_loop(
            ctx=ctx,
            prompt=prompt,
            repo_id=repo_id,
            title=title,
            no_test=no_test,
            no_promote=no_promote,
            target=target,
        )
    except Exception as e:
        logger.error(f"Pair command failed: {e}", exc_info=ctx.obj.get("verbose", False))
        abort_with_error("Pair session failed", str(e))


# Phase 4: Integrated Heaven Interface commands
try:
    from sologit.cli.integrated_commands import ai as integrated_ai
    from sologit.cli.integrated_commands import edit as integrated_edit
    from sologit.cli.integrated_commands import history as integrated_history
    from sologit.cli.integrated_commands import workpad as integrated_workpad

    # Register with distinct names to avoid clashing with core commands
    cli.add_command(integrated_workpad, name="workpad-integrated")
    cli.add_command(integrated_ai, name="ai")
    cli.add_command(integrated_history, name="heaven-history")
    cli.add_command(integrated_edit, name="edit")

    logger.info("Integrated Heaven Interface commands loaded")
except ImportError as e:
    logger.warning(f"Could not load integrated commands: {e}")


def main():
    """Entry point for the CLI."""
    try:
        if len(sys.argv) == 1 and sys.stdin.isatty():
            exit_code = _run_interactive_shell()
        else:
            exit_code = _execute_cli_command(sys.argv[1:])
    except KeyboardInterrupt:
        formatter.print_warning("Interrupted by user.")
        exit_code = 130
    except Exception as e:
        logger.exception("Unhandled exception")
        formatter.print_error(
            "Unhandled Error",
            "An unexpected error occurred while running evogitctl.",
            help_text="See the error details below and rerun the command with --verbose for a full traceback.",
            tip="Capture the exact command and error message when reporting an issue to the Solo Git team.",
            suggestions=[
                "Retry the previous command",
                "evogitctl history --recent",
            ],
            docs_url="docs/SETUP.md#troubleshooting",
            details=str(e),
        )
        exit_code = 1

    sys.exit(exit_code)


def _run_interactive_shell() -> int:
    """Launch interactive shell with history and autocomplete."""
    if not _AUTOCOMPLETE_AVAILABLE:
        abort_with_error(
            "Interactive shell dependencies not installed",
            "Install with: pip install prompt-toolkit",
        )

    from prompt_toolkit.completion import FuzzyWordCompleter
    from prompt_toolkit.document import Document
    from prompt_toolkit.key_binding import KeyBindings, merge_key_bindings
    from prompt_toolkit.shortcuts import prompt as toolkit_prompt

    formatter.print_header("Interactive Shell")
    formatter.print_info("Press Ctrl+R for history search, Tab for autocomplete.")

    cli_history_path = get_cli_history_path()
    session = create_enhanced_prompt(history_path=cli_history_path, cli_app=cli)

    def _load_history_strings() -> List[str]:
        if not cli_history_path.exists():
            return []
        try:
            with cli_history_path.open("r", encoding="utf-8") as f:
                return [line.strip() for line in f if line.strip()]
        except Exception:
            return []

    bindings = KeyBindings()

    @bindings.add("c-r")
    def _(event) -> None:
        items = _load_history_strings()
        if not items:
            formatter.print_warning("No history entries yet.")
            return

        completer = FuzzyWordCompleter(items, ignore_case=True)
        try:
            selection = toolkit_prompt(
                "History search: ",
                completer=completer,
                complete_in_thread=True,
            )
        except (KeyboardInterrupt, EOFError):
            return
        if selection:
            event.current_buffer.document = Document(selection, cursor_position=len(selection))

    session.app.key_bindings = merge_key_bindings([session.app.key_bindings, bindings])

    history = get_command_history()

    while True:
        try:
            text = session.prompt("evogitctl> ", enable_history_search=True)
        except KeyboardInterrupt:
            formatter.print_warning("Interrupted")
            return 130
        except EOFError:
            formatter.print_info("Goodbye!")
            return 0

        command = text.strip()
        if not command:
            continue
        if command.lower() in {"exit", "quit"}:
            formatter.print_info("Exiting interactive shell.")
            return 0

        try:
            args = shlex.split(command)
        except ValueError as exc:
            formatter.print_error(
                "Invalid Command",
                "The input could not be parsed. Ensure arguments are properly quoted.",
                help_text="Wrap arguments containing spaces in quotes and escape any special shell characters.",
                tip="Press Tab to trigger autocomplete suggestions for available commands.",
                suggestions=[
                    "Example: evogitctl repo init --zip app.zip",
                    "Example: evogitctl pad create \"Add auth flow\"",
                ],
                docs_url="docs/KEYBOARD_SHORTCUTS.md",
                details=str(exc),
            )
            continue

        entry_id = history.record_cli_command(
            command,
            arguments={"argv": args},
            record_text=False,
        )

        exit_code = _execute_cli_command(
            args, record_cli_history=False, command_entry_id=entry_id, command_text=command
        )
        if exit_code != 0:
            formatter.print_warning(f"Command exited with code {exit_code}")


def _execute_cli_command(
    argv: List[str],
    *,
    record_cli_history: bool = True,
    command_entry_id: Optional[str] = None,
    command_text: Optional[str] = None,
) -> int:
    """Execute CLI command with history integration."""
    history = get_command_history()

    command_str = command_text or " ".join(shlex.quote(arg) for arg in argv)
    entry_id = command_entry_id

    if command_str and entry_id is None:
        entry_id = history.record_cli_command(
            command_str,
            arguments={"argv": argv},
            record_text=record_cli_history,
        )
    elif command_str and record_cli_history and entry_id is not None:
        append_cli_history(command_str)

    exit_code = 0

    try:
        cli.main(args=argv, prog_name="evogitctl", standalone_mode=False, obj={})
    except SystemExit as exc:
        exit_code = exc.code or 0
    except Exception as exc:
        exit_code = 1
        if entry_id:
            history.update_command_result(
                entry_id,
                {
                    "exit_code": exit_code,
                    "error": str(exc),
                },
            )
        raise
    else:
        exit_code = 0

    if entry_id:
        history.update_command_result(entry_id, {"exit_code": exit_code})

    return exit_code


if __name__ == "__main__":
    main()<|MERGE_RESOLUTION|>--- conflicted
+++ resolved
@@ -34,11 +34,8 @@
     get_cli_history_path,
     get_command_history,
 )
-<<<<<<< HEAD
 from sologit.ui.theme import theme
-=======
 from sologit.ui.shortcuts import SHORTCUT_CATEGORIES
->>>>>>> e7e8d855
 
 try:
     from sologit.ui.autocomplete import create_enhanced_prompt
@@ -243,9 +240,7 @@
 
 
 @cli.command()
-<<<<<<< HEAD
 @click.option("--dev", is_flag=True, help="Launch in development mode")
-=======
 def shortcuts():
     """Display keyboard shortcuts for the Heaven Interface TUI."""
 
@@ -302,7 +297,6 @@
 
 @cli.command()
 @click.option('--dev', is_flag=True, help='Launch in development mode')
->>>>>>> e7e8d855
 @click.pass_context
 def gui(ctx, dev: bool):
     """Launch the Heaven Interface GUI."""
@@ -406,7 +400,6 @@
     Heaven Interface experience for managing repositories, workpads, and tests
     from the terminal.
     """
-<<<<<<< HEAD
     _launch_heaven_tui()
     formatter.print_header("Heaven Interface TUI")
     formatter.print_info("Launching classic Heaven Interface experience...")
@@ -418,12 +411,10 @@
         abort_with_error("TUI dependencies not installed", "Install with: pip install textual")
     except Exception as e:
         abort_with_error("TUI launch failed", str(e))
-=======
     if repo_path is not None:
         _launch_heaven_tui(repo_path=repo_path)
     else:
         _launch_heaven_tui()
->>>>>>> e7e8d855
 
 
 @cli.command()
@@ -474,7 +465,6 @@
     This command can also be accessed via the ``evogitctl tui`` alias.
     """
     _launch_heaven_tui(repo_path=repo_path)
-<<<<<<< HEAD
     formatter.print_header("Heaven Interface")
     formatter.print_info("Launching production Heaven Interface...")
     try:
@@ -488,8 +478,6 @@
     except Exception as e:
         logger.error(f"Heaven TUI error: {e}", exc_info=True)
         abort_with_error("Heaven TUI launch failed", str(e))
-=======
->>>>>>> e7e8d855
 
 
 @cli.command()
