--- conflicted
+++ resolved
@@ -7,11 +7,8 @@
 """
 
 import click
-<<<<<<< HEAD
 import subprocess
-=======
 import shlex
->>>>>>> 8f754acd
 import sys
 from pathlib import Path
 from typing import List, Optional
