--- conflicted
+++ resolved
@@ -3,15 +3,12 @@
 from __future__ import annotations
 
 from pathlib import Path
-<<<<<<< HEAD
 from typing import Optional
 from datetime import datetime
 import uuid
-=======
 from typing import Callable, Optional, TypeVar
 
 import click
->>>>>>> 1e250173
 
 from sologit.engines.git_engine import GitEngine, GitEngineError
 from sologit.engines.patch_engine import PatchEngine
@@ -50,7 +47,6 @@
         if self._test_orchestrator is None:
             self._test_orchestrator = TestOrchestrator(self.git_engine)
         return self._test_orchestrator
-<<<<<<< HEAD
     
     # Repository Commands
     
@@ -131,7 +127,6 @@
         self.formatter.console.print("  1. Create a workpad: [cyan]evogitctl pad create \"<title>\"[/cyan]")
         self.formatter.console.print("  2. Or start AI pairing: [cyan]evogitctl pair \"<task>\"[/cyan]")
     
-=======
 
     def _run_stage(self, description: str, operation: Callable[[], StageResult]) -> StageResult:
         """Run a stage while emitting progress output."""
@@ -200,7 +195,6 @@
             )
             raise click.Abort()
 
->>>>>>> 1e250173
     def repo_list(self) -> None:
         """Render repositories tracked by the Git engine."""
 
@@ -213,7 +207,6 @@
         for repo in repos:
             table.add_row(repo.id, getattr(repo, "name", repo.id), getattr(repo, "trunk_branch", "main"))
         self.formatter.console.print(table)
-<<<<<<< HEAD
         
         if active_repo:
             self.formatter.console.print(f"\n* Active repository: [bold]{active_repo}[/bold]")
@@ -379,7 +372,6 @@
         
         if not workpad:
             self.formatter.print_error(f"Workpad not found: {workpad_id}")
-=======
 
     def workpad_diff(self, pad_id: str) -> None:
         """Display the diff for a given workpad."""
@@ -387,7 +379,6 @@
         workpad = self.git_engine.get_workpad(pad_id)
         if workpad is None:
             self.formatter.print_error("Workpad not found", f"Workpad {pad_id} could not be located.")
->>>>>>> 1e250173
             raise click.Abort()
 
         diff_text = self.git_engine.get_diff(pad_id)
