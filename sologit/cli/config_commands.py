--- conflicted
+++ resolved
@@ -34,18 +34,15 @@
     title: Optional[str] = None,
     help_text: Optional[str] = None,
     tip: Optional[str] = None,
-<<<<<<< HEAD
     suggestions: Optional[List[str]] = None,
     docs_url: Optional[str] = None,
 ) -> NoReturn:
     """Display a formatted error panel with context and exit."""
-=======
     suggestions: Optional[Iterable[str]] = None,
     docs_url: Optional[str] = None,
 ) -> None:
     """Render an error panel with helpful next steps and abort the command."""
 
->>>>>>> 0e32be2a
     formatter.print_error(
         title or "Configuration Error",
         message,
@@ -58,12 +55,10 @@
         docs_url=docs_url or "docs/SETUP.md#configuration",
         details=details,
     )
-<<<<<<< HEAD
     sys.exit(1)
 
 
 @click.group(name='config')
-=======
     raise click.Abort()
 
 
@@ -96,19 +91,16 @@
 
 
 @click.group(name="config")
->>>>>>> 0e32be2a
 def config_group() -> None:
     """Configuration management commands."""
 
 
-<<<<<<< HEAD
 @config_group.command(name='setup')
 @click.option('--api-key', help='Abacus.ai API key')
 @click.option('--endpoint', help='Abacus.ai API endpoint',
               default='https://api.abacus.ai/v1')
 @click.option('--interactive/--no-interactive', default=True,
               help='Interactive setup mode')
-=======
 @config_group.command(name="setup")
 @click.option("--api-key", help="Abacus.ai API key")
 @click.option(
@@ -121,7 +113,6 @@
     default=True,
     help="Interactive setup mode",
 )
->>>>>>> 0e32be2a
 def setup_config(api_key: Optional[str], endpoint: Optional[str], interactive: bool) -> None:
     """Guided Abacus.ai configuration setup."""
 
@@ -224,18 +215,14 @@
     config_manager = _get_config_manager(ctx)
     is_valid, issues = config_manager.validate()
     if not is_valid:
-<<<<<<< HEAD
         formatter.print_error(
-=======
         issue_text = "\n".join(f"- {issue}" for issue in issues)
         abort_with_error(
->>>>>>> 0e32be2a
             "Configuration Validation Failed",
             issue_text,
             help_text="Review the issues below and update your configuration file accordingly.",
             tip="Run 'evogitctl config setup' to regenerate a fresh configuration.",
         )
-<<<<<<< HEAD
         error_table = formatter.table(headers=["Issues"])
         for error in error_messages:
             error_table.add_row(error)
@@ -243,8 +230,6 @@
         sys.exit(1)
 
     formatter.print_success("Configuration is valid")
-=======
->>>>>>> 0e32be2a
 
     config = config_manager.get_config()
     if not config.abacus.is_configured():
@@ -297,7 +282,6 @@
     config_manager = _get_config_manager(ctx)
     config = config_manager.get_config()
 
-<<<<<<< HEAD
     formatter.print_header("Solo Git Budget Status")
     summary_table = formatter.table(headers=["Metric", "Value"])
     summary_table.add_row("Daily Cap", f"${status['daily_cap']:.2f}")
@@ -349,14 +333,12 @@
             f"Model: {last_usage['model']}\n"
             f"Cost: ${last_usage['cost_usd']:.4f}\n"
             f"Tokens: {last_usage['total_tokens']}"
-=======
     if not isinstance(config.budget, BudgetConfig):
         abort_with_error(
             "Invalid budget configuration",
             "The 'budget' section of your configuration is missing or malformed.",
             help_text="Please check your configuration file and ensure the 'budget' section is correctly specified.",
             tip="Run 'evogitctl config setup' to regenerate a fresh configuration.",
->>>>>>> 0e32be2a
         )
     guard = CostGuard(config.budget)
     status = guard.get_status()
@@ -379,13 +361,10 @@
         formatter.print_warning("Budget exceeded — consider pausing automated runs.")
 
 
-<<<<<<< HEAD
 @config_group.command(name='init')
 @click.option('--force', is_flag=True, help='Overwrite existing config file')
-=======
 @config_group.command(name="init")
 @click.option("--force", is_flag=True, help="Overwrite existing configuration file")
->>>>>>> 0e32be2a
 def init_config(force: bool) -> None:
     """Create the default configuration file on disk."""
 
@@ -406,38 +385,28 @@
     formatter.print_success(f"Created configuration file at {config_path}")
 
 
-@config_group.command(name="path")
-def config_path() -> None:
-    """Print the path to the active configuration file."""
-
-<<<<<<< HEAD
 @config_group.command(name='env-template')
 def env_template() -> None:
     """Generate .env template file."""
     env_path = Path.cwd() / ".env.example"
-
-    formatter.print_header("Generate .env Template")
-
-    with open(env_path, "w") as f:
-        f.write(ENV_TEMPLATE)
-=======
+@config_group.command(name="path")
+def config_path() -> None:
+    """Print the path to the active configuration file."""
+
     config_path = Path(ConfigManager.DEFAULT_CONFIG_FILE).expanduser()
     formatter.print_info(f"Configuration file: {config_path}")
->>>>>>> 0e32be2a
 
 
 @config_group.command(name="env-template")
 def env_template() -> None:
     """Generate a .env.example file with common environment variables."""
 
-<<<<<<< HEAD
+    target = Path(".env.example")
+    target.write_text(ENV_TEMPLATE.rstrip() + "\n", encoding="utf-8")
+    formatter.print_success(f"Created .env.example at {target.resolve()}")
+
 @config_group.command(name='path')
 def config_path() -> None:
     """Show configuration file path."""
     formatter.print_header("Configuration Path")
-    formatter.print_info(str(ConfigManager.DEFAULT_CONFIG_FILE))
-=======
-    target = Path(".env.example")
-    target.write_text(ENV_TEMPLATE.rstrip() + "\n", encoding="utf-8")
-    formatter.print_success(f"Created .env.example at {target.resolve()}")
->>>>>>> 0e32be2a
+    formatter.print_info(str(ConfigManager.DEFAULT_CONFIG_FILE))