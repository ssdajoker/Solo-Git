
"""
Configuration commands for Solo Git CLI.
"""Configuration-related CLI commands for Solo Git."""

from __future__ import annotations

from pathlib import Path
from typing import Dict, Iterable, NoReturn, Optional

import click
from rich.console import Console

from sologit.api.client import AbacusClient
from sologit.config.manager import ConfigManager
from sologit.config.templates import DEFAULT_CONFIG_TEMPLATE, ENV_TEMPLATE
from sologit.orchestration.cost_guard import CostGuard
from sologit.ui.formatter import RichFormatter
from sologit.ui.theme import theme
from sologit.utils.logger import get_logger

logger = get_logger(__name__)

formatter = RichFormatter()


def set_formatter_console(console: Console) -> None:
    """Allow the caller to reuse an existing Rich console instance."""

def _ensure_context(ctx: click.Context) -> Dict[str, Any]:
    """Ensure the Click context has an initialized object dictionary and return it."""
    ctx.ensure_object(dict)
    return cast(Dict[str, Any], ctx.obj)


def _get_config_manager(ctx: click.Context) -> ConfigManager:
    """Retrieve a ConfigManager instance from the context or create one."""
    context_obj = _ensure_context(ctx)
    config_manager = context_obj.get('config')
    if config_manager is None:
        config_manager = ConfigManager()
        context_obj['config'] = config_manager
    return config_manager
    formatter.set_console(console)


def abort_with_error(
    message: str,
    details: Optional[str] = None,
    *,
    title: Optional[str] = None,
    help_text: Optional[str] = None,
    tip: Optional[str] = None,
    suggestions: Optional[Iterable[str]] = None,
    docs_url: Optional[str] = None,
) -> NoReturn:
    """Display a formatted error panel with context and abort the command."""

    formatter.print_error(
        title or "Configuration Error",
        message,
        help_text=help_text or "Review the command usage below and update the provided arguments.",
        tip=tip or "Run 'evogitctl config --help' to list available options.",
        suggestions=suggestions or [
            "evogitctl config show",
            "evogitctl config setup",
        ],
        docs_url=docs_url or "docs/SETUP.md#configuration",
        details=details,
    )
<<<<<<< HEAD
=======
def abort_with_error(message: str, details: Optional[str] = None) -> NoReturn:
    """Display a formatted error and exit."""
    plain_message = f"Error: {message}"
    formatter.print_error(plain_message)

    content = f"[bold]{plain_message}[/bold]"
    if details:
        content += f"\n\n{details}"
    formatter.print_error_panel(content)
    sys.exit(1)

    sys.exit(1)


@click.group(name='config')
>>>>>>> a38f2a0b
    raise click.Abort()


def _ensure_context(ctx: click.Context) -> Dict[str, object]:
    """Ensure the Click context carries a dictionary object."""

    ctx.ensure_object(dict)
    return ctx.obj  # type: ignore[return-value]


def _get_config_manager(ctx: click.Context) -> ConfigManager:
    """Fetch or create a ConfigManager stored on the Click context."""

    context_obj = _ensure_context(ctx)
    manager = context_obj.get("config")  # type: ignore[assignment]
    if manager is None:
        manager = ConfigManager()
        context_obj["config"] = manager
    return manager


def _mask_secret(secret: Optional[str]) -> str:
    """Return a masked representation of a secret value."""

    if not secret:
        return "<not configured>"
    if len(secret) <= 12:
        return secret
    return f"{secret[:8]}...{secret[-4:]}"


def _format_currency(amount: Optional[float]) -> str:
    """Return a USD currency string for display."""

    if amount is None:
        return "$0.00"
    return f"${amount:.2f}"


@click.group(name="config")
def config_group() -> None:
    """Configuration management commands."""


@config_group.command(name="show")
@click.option("--secrets/--no-secrets", default=False, help="Show API keys (masked by default)")
@click.pass_context
def show_config(ctx: click.Context, secrets: bool) -> None:
    """Display the current Solo Git configuration."""

    config_manager = _get_config_manager(ctx)
    config = config_manager.get_config()

    formatter.print_header("Solo Git Configuration")

    api_table = formatter.table(headers=["Field", "Value"])
    api_table.add_row("Endpoint", config.abacus.endpoint)
    api_key_display = config.abacus.api_key if secrets else _mask_secret(config.abacus.api_key)
    api_table.add_row("API Key", api_key_display)
    formatter.console.print(api_table)

    budget_table = formatter.table(headers=["Budget", "Value"])
    budget_table.add_row("Daily Cap", _format_currency(getattr(config.budget, "daily_usd_cap", None)))
    formatter.console.print(budget_table)


@config_group.command(name="setup")
@click.option("--api-key", help="Abacus.ai API key")
@click.option("--endpoint", help="Abacus.ai API endpoint", default="https://api.abacus.ai/v1")
@click.option("--interactive/--no-interactive", default=True, help="Interactive setup mode")
def setup_config(api_key: Optional[str], endpoint: Optional[str], interactive: bool) -> None:
    """Guided Abacus.ai configuration setup."""

    formatter.print_header("Solo Git Configuration Setup")
    formatter.print_info("Guiding you through Abacus.ai credential setup.")

    config_manager = ConfigManager()

    if config_manager.has_abacus_credentials() is True and interactive:
        formatter.print_warning("Existing configuration detected.")
        if not click.confirm("Configuration already exists. Overwrite?"):
            formatter.print_info("Keeping existing configuration.")
            return

    if interactive and not api_key:
        formatter.print_panel(
<<<<<<< HEAD
            "To use Solo Git you need Abacus.ai API credentials.\nGenerate an API key from https://abacus.ai.",
            title="Abacus.ai Credentials",
=======
            "To use Solo Git you need Abacus.ai API credentials.\n"
            "Generate an API key from https://abacus.ai.",
            title="Abacus.ai Credentials"
>>>>>>> a38f2a0b
        )
        api_key = click.prompt("Enter your Abacus.ai API key", hide_input=True)
        if click.confirm("Use default endpoint (https://api.abacus.ai/v1)?", default=True):
            endpoint = 'https://api.abacus.ai/v1'
        else:
            endpoint = click.prompt("Enter custom API endpoint")

    if not api_key:
        abort_with_error(
            "API key is required",
            title="Configuration Incomplete",
            help_text="Provide your Abacus.ai API key using --api-key or rerun this command in interactive mode to enter it securely.",
            tip="You can export ABACUS_API_KEY in your shell and rerun 'evogitctl config setup --no-interactive'.",
            suggestions=[
                "evogitctl config setup --interactive",
                "export ABACUS_API_KEY=...",
            ],
        )

    try:
        config_manager.set_abacus_credentials(api_key, endpoint or "https://api.abacus.ai/v1")
        config_path = Path(getattr(config_manager, "config_path", ConfigManager.DEFAULT_CONFIG_FILE))
        formatter.print_success_panel(
            f"Configuration saved to [bold]{config_path}[/bold]",
            title="Configuration Saved"
        )

        formatter.print_subheader("Next Steps")
        formatter.print_bullet_list([
            "Test the configuration: evogitctl config test",
            "View configuration: evogitctl config show",
            "Initialize a repo: evogitctl repo init --zip app.zip",
        ], icon=theme.icons.arrow_right, style=theme.colors.blue)

    except Exception as e:
            title="Configuration Saved",
        )

        formatter.print_subheader("Next Steps")
        formatter.print_bullet_list(
            [
                "Test the configuration: evogitctl config test",
                "View configuration: evogitctl config show",
                "Initialize a repo: evogitctl repo init --zip app.zip",
            ],
            icon=theme.icons.arrow_right,
            style=theme.colors.blue,
        )
    except Exception as exc:  # pragma: no cover - surfaced via tests with mocks
        abort_with_error(
            "Error saving configuration",
            str(exc),
            title="Configuration Write Failed",
            help_text="Verify that the destination directory is writable and that the configuration file is not locked by another process.",
            tip="Run again with elevated permissions only if absolutely necessary.",
            suggestions=[
                "Check filesystem permissions",
                "evogitctl config show",
            ],
        )


<<<<<<< HEAD
@config_group.command(name="test")
def test_config() -> None:
    """Validate configuration and test API connectivity."""
=======
@config_group.command(name='show')
@click.option('--secrets/--no-secrets', default=False,
              help='Show API keys (masked by default)')
@click.pass_context
def show_config(ctx: click.Context, secrets: bool) -> None:
    """Display the current Solo Git configuration."""

    config_manager = _get_config_manager(ctx)
    config = config_manager.get_config()

    formatter.print_header("Solo Git Configuration")

    api_table = formatter.table(headers=["Field", "Value"])
    api_table.add_row("Endpoint", config.abacus.endpoint)
    if config.abacus.api_key:
        api_value = config.abacus.api_key if secrets else config.abacus.api_key[:8] + "..." + config.abacus.api_key[-4:]
        if not secrets:
            api_value += " (use --secrets to show)"
        api_table.add_row("API Key", api_value)
    else:
        api_table.add_row("API Key", f"[{theme.colors.error}]Not configured[/{theme.colors.error}]")
    formatter.print_info_panel("Abacus.ai API Settings", title="API")
    api_key_display = config.abacus.api_key if secrets else _mask_secret(config.abacus.api_key)
    api_table.add_row("API Key", api_key_display)
    formatter.console.print(api_table)

    budget_table = formatter.table(headers=["Budget", "Value"])
    budget_table.add_row("Daily Cap", f"${config.budget.daily_usd_cap:,.2f}")
    budget_table.add_row("Alert Threshold", f"{config.budget.alert_threshold:.0%}")
    formatter.console.print(budget_table)


@config_group.command(name='test')
@click.pass_context
def test_config(ctx: click.Context) -> None:
    """Validate configuration and test the Abacus.ai API connection."""
>>>>>>> a38f2a0b

    formatter.print_header("Solo Git Configuration Test")

    config_manager = ConfigManager()
    is_valid, issues = config_manager.validate()

    if not is_valid:
        abort_with_error(
            "Configuration Validation Failed",
            "\n".join(issues),
            title="Configuration Validation Failed",
            help_text="Review the issues below and update your configuration.",
            tip="Run 'evogitctl config show' to inspect the current values.",
        )

    config = config_manager.get_config()
    if not config.abacus.is_configured():
        abort_with_error(
            "Abacus.ai credentials are not configured",
            title="Configuration Incomplete",
            help_text="Run 'evogitctl config setup' to provide API credentials.",
        )

<<<<<<< HEAD
    client = AbacusClient(config.abacus)
    connection_ok = client.test_connection()
=======
        if result:
            formatter.print_success_panel(
                f"Endpoint: {config.abacus.endpoint}",
                title="API Connection Successful"
            )
            formatter.print_success("API connection successful")
        else:
            abort_with_error(
                "API connection failed",
                title="API Connectivity Issue",
                help_text="Verify the endpoint URL and network connectivity. Solo Git could not reach Abacus.ai.",
                tip="Check if a corporate proxy or firewall is blocking outbound requests to https://api.abacus.ai/v1.",
                suggestions=[
                    f"curl -I {config.abacus.endpoint}",
                    "evogitctl config show",
                ],
                docs_url="docs/SETUP.md#configuration",
            )

    except Exception as e:
    if not connection_ok:
        abort_with_error(
            "API connection failed",
            "Unable to connect to Abacus.ai with the provided credentials.",
            title="API Connection Failed",
            help_text="Confirm the API key is active and has permission to call Abacus.ai endpoints.",
            tip="Generate a fresh API key from the Abacus.ai dashboard and try again.",
        )
>>>>>>> a38f2a0b

    formatter.print_success_panel(
        "All checks passed! Solo Git is ready to use.",
        title="Ready"
    )


@config_group.group(name='budget')
@click.pass_context
def budget_group(ctx: click.Context) -> None:
    """Budget monitoring commands."""
    context_obj = _ensure_context(ctx)
    if 'config' not in context_obj:
        context_obj['config'] = ConfigManager()
    formatter.print_success("Configuration is valid")
    if connection_ok:
        formatter.print_success("API connection successful")
        formatter.print_success("All checks passed")
    else:
        formatter.print_warning("Configuration saved, but API connection failed")


@config_group.group(name="budget")
def budget_group() -> None:
    """Budget monitoring commands."""


<<<<<<< HEAD
@budget_group.command(name="status")
def budget_status() -> None:
    """Show current budget usage."""

    formatter.print_header("Solo Git Budget Status")

    config_manager = ConfigManager()
    guard = CostGuard(config_manager)
=======
@budget_group.command(name='status')
@click.pass_context
def budget_status(ctx: click.Context) -> None:
    """Show the current budget usage summary."""

    config_manager = _get_config_manager(ctx)
    config = config_manager.get_config()

    formatter.print_header("Solo Git Budget Status")
    summary_table = formatter.table(headers=["Metric", "Value"])
    summary_table.add_row("Daily Cap", f"${status['daily_cap']:.2f}")
    summary_table.add_row("Used Today", f"${status['current_cost']:.2f}")
    summary_table.add_row("Remaining", f"${status['remaining']:.2f}")
    summary_table.add_row("Usage", f"{status['percentage_used']:.1f}%")
    budget_icon = theme.icons.success if status['within_budget'] else theme.icons.warning
    budget_color = theme.colors.success if status['within_budget'] else theme.colors.warning
    summary_table.add_row("Within Budget", f"[{budget_color}]{budget_icon} {'Yes' if status['within_budget'] else 'Check alerts'}[/{budget_color}]")
    formatter.console.print(summary_table)

    # Provide simple textual summary for log parsing/tests
    formatter.print_info(f"Daily Cap:       ${status['daily_cap']:.2f}")
    formatter.print_info(f"Used Today:     ${status['current_cost']:.2f}")
    formatter.print_info(f"Remaining:      ${status['remaining']:.2f}")
    formatter.print_info(f"Usage:          {status['percentage_used']:.1f}%")

    if status.get('alerts'):
        alerts_panel = "\n".join(
            f"[{theme.colors.warning}]{alert['timestamp']}[/] {alert['level'].upper()}: {alert['message']}"
            for alert in status['alerts']
        )
        formatter.print_warning("Budget alerts detected.")
        formatter.print_info_panel(alerts_panel, title="Alerts")

    breakdown: Dict[str, Any] = status.get('usage_breakdown') or {}
    if breakdown:
        breakdown_table = formatter.table(headers=["Metric", "Value"])
        breakdown_table.add_row(
            "Total Tokens",
            f"{breakdown.get('total_tokens', 0)} in {breakdown.get('calls_count', 0)} calls"
        )
        if breakdown.get('by_model'):
            model_lines = [f"{model}: ${cost:.4f}" for model, cost in breakdown['by_model'].items()]
            breakdown_table.add_row("By Model", "\n".join(model_lines))
        if breakdown.get('by_task'):
            task_lines = [f"{task}: ${cost:.4f}" for task, cost in breakdown['by_task'].items()]
            breakdown_table.add_row("By Task", "\n".join(task_lines))
        formatter.print_info_panel("Usage breakdown", title="Detailed Usage")
        formatter.console.print(breakdown_table)

    last_usage = cast(Optional[Dict[str, Any]], status.get('last_usage'))
    if last_usage:
        last_panel = (
            f"Timestamp: {last_usage['timestamp']}\n"
            f"Model: {last_usage['model']}\n"
            f"Cost: ${last_usage['cost_usd']:.4f}\n"
            f"Tokens: {last_usage['total_tokens']}"
    if not isinstance(config.budget, BudgetConfig):
        abort_with_error(
            "Invalid budget configuration",
            "The 'budget' section of your configuration is missing or malformed.",
            help_text="Please check your configuration file and ensure the 'budget' section is correctly specified.",
            tip="Run 'evogitctl config setup' to regenerate a fresh configuration.",
        )
    guard = CostGuard(config.budget)
>>>>>>> a38f2a0b
    status = guard.get_status()

    within_budget = status.get("within_budget", True)
    icon = theme.icons.success if within_budget else theme.icons.warning
    color = theme.colors.success if within_budget else theme.colors.warning

    formatter.console.print(
        f"[{color}]{icon}[/{color}] Budget status: {'Within budget' if within_budget else 'Over budget'}"
    )
    formatter.console.print(f"Daily Cap:      {_format_currency(status.get('daily_cap'))}")
    formatter.console.print(f"Used Today:     {_format_currency(status.get('current_cost'))}")
    formatter.console.print(f"Remaining:      {_format_currency(status.get('remaining'))}")
    formatter.console.print(f"Usage:          {status.get('percentage_used', 0)}%")


@config_group.command(name="init")
@click.option("--force", is_flag=True, help="Overwrite existing config file if present")
def init_config(force: bool) -> None:
    """Create a default configuration file."""

<<<<<<< HEAD
    target_path = Path(ConfigManager.DEFAULT_CONFIG_FILE).expanduser()
    if target_path.exists() and not force:
        formatter.print_warning("Configuration file already exists. Use --force to overwrite.")
        return
=======
    config_path = Path(ConfigManager.DEFAULT_CONFIG_FILE).expanduser()

    if config_path.exists() and not force:
        abort_with_error(
            "Configuration file already exists",
            f"Path: {config_path}\nUse --force to overwrite, or edit it manually."
            str(config_path),
            title="Config Exists",
            help_text="Use --force to overwrite the existing file or edit it manually.",
            tip="Run 'evogitctl config show' to inspect the current configuration.",
        )
>>>>>>> a38f2a0b

    target_path.parent.mkdir(parents=True, exist_ok=True)
    target_path.write_text(DEFAULT_CONFIG_TEMPLATE)
    formatter.print_success("Created configuration file at %s" % target_path)

<<<<<<< HEAD
=======
    # Write template
    with open(config_path, 'w') as f:
        f.write(DEFAULT_CONFIG_TEMPLATE)

    formatter.print_success_panel(
        f"Created configuration file at [bold]{config_path}[/bold]",
        title="Config Initialized"
    )
    formatter.print_info("Edit the file to add your API credentials or run: evogitctl config setup")


@config_group.command(name='env-template')
def env_template() -> None:
    """Generate .env template file."""
    env_path = Path.cwd() / '.env.example'
    formatter.print_success(f"Created configuration file at {config_path}")
>>>>>>> a38f2a0b

@config_group.command(name="path")
def config_path() -> None:
    """Print the resolved path to the configuration file."""

    target_path = Path(ConfigManager.DEFAULT_CONFIG_FILE).expanduser()
    formatter.print_info(str(target_path))

    with open(env_path, 'w') as f:
        f.write(ENV_TEMPLATE)

    formatter.print_success_panel(
        f"Created .env.example at [bold]{env_path}[/bold]",
        title="Environment Template"
    )
    formatter.print_info("Copy to .env and fill in your values: cp .env.example .env")

@config_group.command(name="env-template")
def config_env_template() -> None:
    """Generate a .env.example file with required variables."""

    env_path = Path(".env.example")
    env_path.write_text(ENV_TEMPLATE)
    formatter.print_success("Created .env.example")<|MERGE_RESOLUTION|>--- conflicted
+++ resolved
@@ -68,8 +68,6 @@
         docs_url=docs_url or "docs/SETUP.md#configuration",
         details=details,
     )
-<<<<<<< HEAD
-=======
 def abort_with_error(message: str, details: Optional[str] = None) -> NoReturn:
     """Display a formatted error and exit."""
     plain_message = f"Error: {message}"
@@ -85,7 +83,6 @@
 
 
 @click.group(name='config')
->>>>>>> a38f2a0b
     raise click.Abort()
 
 
@@ -172,14 +169,11 @@
 
     if interactive and not api_key:
         formatter.print_panel(
-<<<<<<< HEAD
             "To use Solo Git you need Abacus.ai API credentials.\nGenerate an API key from https://abacus.ai.",
             title="Abacus.ai Credentials",
-=======
             "To use Solo Git you need Abacus.ai API credentials.\n"
             "Generate an API key from https://abacus.ai.",
             title="Abacus.ai Credentials"
->>>>>>> a38f2a0b
         )
         api_key = click.prompt("Enter your Abacus.ai API key", hide_input=True)
         if click.confirm("Use default endpoint (https://api.abacus.ai/v1)?", default=True):
@@ -242,11 +236,9 @@
         )
 
 
-<<<<<<< HEAD
 @config_group.command(name="test")
 def test_config() -> None:
     """Validate configuration and test API connectivity."""
-=======
 @config_group.command(name='show')
 @click.option('--secrets/--no-secrets', default=False,
               help='Show API keys (masked by default)')
@@ -283,7 +275,6 @@
 @click.pass_context
 def test_config(ctx: click.Context) -> None:
     """Validate configuration and test the Abacus.ai API connection."""
->>>>>>> a38f2a0b
 
     formatter.print_header("Solo Git Configuration Test")
 
@@ -307,10 +298,8 @@
             help_text="Run 'evogitctl config setup' to provide API credentials.",
         )
 
-<<<<<<< HEAD
     client = AbacusClient(config.abacus)
     connection_ok = client.test_connection()
-=======
         if result:
             formatter.print_success_panel(
                 f"Endpoint: {config.abacus.endpoint}",
@@ -339,7 +328,6 @@
             help_text="Confirm the API key is active and has permission to call Abacus.ai endpoints.",
             tip="Generate a fresh API key from the Abacus.ai dashboard and try again.",
         )
->>>>>>> a38f2a0b
 
     formatter.print_success_panel(
         "All checks passed! Solo Git is ready to use.",
@@ -367,7 +355,6 @@
     """Budget monitoring commands."""
 
 
-<<<<<<< HEAD
 @budget_group.command(name="status")
 def budget_status() -> None:
     """Show current budget usage."""
@@ -376,7 +363,6 @@
 
     config_manager = ConfigManager()
     guard = CostGuard(config_manager)
-=======
 @budget_group.command(name='status')
 @click.pass_context
 def budget_status(ctx: click.Context) -> None:
@@ -441,7 +427,6 @@
             tip="Run 'evogitctl config setup' to regenerate a fresh configuration.",
         )
     guard = CostGuard(config.budget)
->>>>>>> a38f2a0b
     status = guard.get_status()
 
     within_budget = status.get("within_budget", True)
@@ -462,12 +447,10 @@
 def init_config(force: bool) -> None:
     """Create a default configuration file."""
 
-<<<<<<< HEAD
     target_path = Path(ConfigManager.DEFAULT_CONFIG_FILE).expanduser()
     if target_path.exists() and not force:
         formatter.print_warning("Configuration file already exists. Use --force to overwrite.")
         return
-=======
     config_path = Path(ConfigManager.DEFAULT_CONFIG_FILE).expanduser()
 
     if config_path.exists() and not force:
@@ -479,14 +462,11 @@
             help_text="Use --force to overwrite the existing file or edit it manually.",
             tip="Run 'evogitctl config show' to inspect the current configuration.",
         )
->>>>>>> a38f2a0b
 
     target_path.parent.mkdir(parents=True, exist_ok=True)
     target_path.write_text(DEFAULT_CONFIG_TEMPLATE)
     formatter.print_success("Created configuration file at %s" % target_path)
 
-<<<<<<< HEAD
-=======
     # Write template
     with open(config_path, 'w') as f:
         f.write(DEFAULT_CONFIG_TEMPLATE)
@@ -503,7 +483,6 @@
     """Generate .env template file."""
     env_path = Path.cwd() / '.env.example'
     formatter.print_success(f"Created configuration file at {config_path}")
->>>>>>> a38f2a0b
 
 @config_group.command(name="path")
 def config_path() -> None:
