--- conflicted
+++ resolved
@@ -68,8 +68,6 @@
         docs_url=docs_url or "docs/SETUP.md#configuration",
         details=details,
     )
-<<<<<<< HEAD
-=======
 def abort_with_error(message: str, details: Optional[str] = None) -> NoReturn:
     """Display a formatted error and exit."""
     plain_message = f"Error: {message}"
@@ -85,7 +83,6 @@
 
 
 @click.group(name='config')
->>>>>>> 1e250173
     raise click.Abort()
 
 
@@ -130,8 +127,6 @@
     """Configuration management commands."""
 
 
-<<<<<<< HEAD
-=======
 @config_group.command(name="show")
 @click.option("--secrets/--no-secrets", default=False, help="Show API keys (masked by default)")
 @click.pass_context
@@ -154,7 +149,6 @@
     formatter.console.print(budget_table)
 
 
->>>>>>> 1e250173
 @config_group.command(name="setup")
 @click.option("--api-key", help="Abacus.ai API key")
 @click.option("--endpoint", help="Abacus.ai API endpoint", default="https://api.abacus.ai/v1")
@@ -288,10 +282,7 @@
     is_valid, issues = config_manager.validate()
 
     if not is_valid:
-<<<<<<< HEAD
         issue_text = "\n".join(f"- {issue}" for issue in issues)
-=======
->>>>>>> 1e250173
         abort_with_error(
             "Configuration Validation Failed",
             "\n".join(issues),
@@ -381,8 +372,6 @@
     config_manager = _get_config_manager(ctx)
     config = config_manager.get_config()
 
-<<<<<<< HEAD
-=======
     formatter.print_header("Solo Git Budget Status")
     summary_table = formatter.table(headers=["Metric", "Value"])
     summary_table.add_row("Daily Cap", f"${status['daily_cap']:.2f}")
@@ -431,7 +420,6 @@
             f"Model: {last_usage['model']}\n"
             f"Cost: ${last_usage['cost_usd']:.4f}\n"
             f"Tokens: {last_usage['total_tokens']}"
->>>>>>> 1e250173
     if not isinstance(config.budget, BudgetConfig):
         abort_with_error(
             "Invalid budget configuration",
@@ -456,11 +444,8 @@
 
 
 @config_group.command(name="init")
-<<<<<<< HEAD
 @click.option("--force", is_flag=True, help="Overwrite existing configuration file")
-=======
 @click.option("--force", is_flag=True, help="Overwrite existing config file if present")
->>>>>>> 1e250173
 def init_config(force: bool) -> None:
     """Create a default configuration file."""
 
@@ -495,15 +480,12 @@
     formatter.print_info("Edit the file to add your API credentials or run: evogitctl config setup")
 
 
-<<<<<<< HEAD
-=======
 @config_group.command(name='env-template')
 def env_template() -> None:
     """Generate .env template file."""
     env_path = Path.cwd() / '.env.example'
     formatter.print_success(f"Created configuration file at {config_path}")
 
->>>>>>> 1e250173
 @config_group.command(name="path")
 def config_path() -> None:
     """Print the resolved path to the configuration file."""
@@ -520,16 +502,10 @@
     )
     formatter.print_info("Copy to .env and fill in your values: cp .env.example .env")
 
-<<<<<<< HEAD
-    target = Path(".env.example")
-    target.write_text(ENV_TEMPLATE.rstrip() + "\n", encoding="utf-8")
-    formatter.print_success(f"Created .env.example at {target.resolve()}")
-=======
 @config_group.command(name="env-template")
 def config_env_template() -> None:
     """Generate a .env.example file with required variables."""
 
     env_path = Path(".env.example")
     env_path.write_text(ENV_TEMPLATE)
-    formatter.print_success("Created .env.example")
->>>>>>> 1e250173
+    formatter.print_success("Created .env.example")