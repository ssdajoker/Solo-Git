--- conflicted
+++ resolved
@@ -828,12 +828,10 @@
             )
 
     except Exception as exc:
-<<<<<<< HEAD
         abort_with_error(
             "Test execution failed",
             f"Workpad: {pad_id}\n{exc}"
         )
-=======
         formatter.print_error(
             "Test Execution Failed",
             "Solo Git could not complete the requested test run.",
@@ -847,7 +845,6 @@
             details=str(exc),
         )
         raise click.Abort()
->>>>>>> 9e86c81c
 
 
 
