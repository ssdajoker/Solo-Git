"""Command implementations for Solo Git CLI."""

import asyncio
import click
from pathlib import Path
from typing import Callable, Dict, List, NoReturn, Optional, Tuple, TypeVar
from typing import List, Optional
import time
from pathlib import Path
from typing import Any, Callable, Dict, Iterable, List, NoReturn, Optional, Sequence, Tuple, TypeVar, Union, cast

import click
from rich.console import Console

from sologit.config.manager import ConfigManager
from sologit.engines.git_engine import GitEngine, GitEngineError
from sologit.engines.patch_engine import PatchEngine
from sologit.engines.test_orchestrator import TestOrchestrator, TestConfig
from sologit.workflows.ci_orchestrator import CIOrchestrator
from sologit.workflows.rollback_handler import RollbackHandler
from sologit.state.manager import StateManager
from sologit.state.git_sync import GitStateSync
from sologit.engines.test_orchestrator import (
    TestConfig,
    TestOrchestrator,
    TestResult,
    TestStatus,
)
from sologit.state.manager import StateManager
from sologit.utils.logger import get_logger
from sologit.ui.formatter import RichFormatter
from sologit.ui.theme import theme
from sologit.workflows.ci_orchestrator import CIOrchestrator
from sologit.workflows.rollback_handler import RollbackHandler

from sologit.core.repository import Repository
from sologit.core.workpad import Workpad

logger = get_logger(__name__)

# Initialize Rich formatter
formatter = RichFormatter()


def set_formatter_console(console: Console) -> None:
    """Allow external modules to configure the console used by the formatter."""
    formatter.set_console(console)


def abort_with_error(
    message: str,
    details: Optional[str] = None,
    *,
    title: Optional[str] = None,
    help_text: Optional[str] = None,
    tip: Optional[str] = None,
    suggestions: Optional[List[str]] = None,
    docs_url: Optional[str] = None,
) -> None:
    """Display a formatted error with rich context and abort the command."""

    default_help = help_text or "Use the --help flag to review available options."
    default_tip = tip or "Common fix: double-check CLI arguments and repository context."
    default_suggestions = suggestions or [
        "evogitctl --help",
        "evogitctl history --recent",
    ]

    formatter.print_error(
        title or "Command Error",
        message,
        help_text=default_help,
        tip=default_tip,
        suggestions=default_suggestions,
        docs_url=docs_url or "docs/SETUP.md",
        details=details,
    )
def abort_with_error(message: str, details: Optional[str] = None) -> NoReturn:
    """Display a formatted error and abort the command."""
    content = f"[bold]Error: {message}[/bold]"
    if details:
        content += f"\n\n{details}"
    formatter.print_error_panel(content)
    raise click.Abort()


# Initialize engines (singleton pattern)
_git_engine: Optional[GitEngine] = None
_patch_engine: Optional[PatchEngine] = None
_test_orchestrator: Optional[TestOrchestrator] = None
_config_manager: Optional[ConfigManager] = None
_git_state_sync: Optional[GitStateSync] = None


def _require_repository(repo: Optional[Repository], repo_id: str) -> Repository:
    """Ensure a repository object is available."""
    if repo is None:
        abort_with_error(f"Repository {repo_id} not found")
    return repo


def _require_workpad(workpad: Optional[Workpad], pad_id: str) -> Workpad:
    """Ensure a workpad object is available."""
    if workpad is None:
        abort_with_error(f"Workpad {pad_id} not found")
    return workpad


def get_config_manager() -> ConfigManager:
    """Get or create ConfigManager instance."""

    global _config_manager
    if _config_manager is None:
        _config_manager = ConfigManager()
    return _config_manager


TestEntry = Union[TestConfig, Dict[str, Any]]


def _tests_from_config_entries(
    entries: Optional[Sequence[TestEntry]],
    default_timeout: int,
) -> List[TestConfig]:
    """Convert config entries to TestConfig objects."""
    tests: List[TestConfig] = []

    if not entries:
        return tests

    for entry in entries:
        if isinstance(entry, TestConfig):
            tests.append(entry)
            continue

        if not isinstance(entry, dict):
            logger.warning(f"Ignoring invalid test entry: {entry}")
            continue

        name = entry.get("name")
        cmd = entry.get("cmd")
        if not name or not cmd:
            logger.warning(f"Test entry missing name/cmd: {entry}")
            continue

<<<<<<< HEAD
        timeout = (
            int(entry.get("timeout", default_timeout))
            if entry.get("timeout") is not None
            else default_timeout
        )
        depends_on = entry.get("depends_on", []) or []

        tests.append(TestConfig(name=name, cmd=cmd, timeout=timeout, depends_on=depends_on))
=======
        timeout_value = entry.get('timeout', default_timeout)
        timeout = int(timeout_value) if timeout_value is not None else default_timeout
        depends_on_raw = entry.get('depends_on', []) or []
        if isinstance(depends_on_raw, list):
            depends_on_list = depends_on_raw
        elif not depends_on_raw:
            depends_on_list = []
        else:
            logger.warning("Ignoring non-list depends_on value for test '%s'", name)
            depends_on_list = []
        tests.append(
            TestConfig(
                name=name,
                cmd=cmd,
                timeout=timeout,
                depends_on=list(depends_on_list),
            )
        )
>>>>>>> d0b3b1c7

    return tests


def _parse_test_override(value: str, default_timeout: int) -> TestConfig:
    """Parse CLI test override in the form NAME=CMD[:TIMEOUT]."""
    if "=" not in value:
        raise click.BadParameter("Must be in NAME=CMD[:TIMEOUT] format")

    name, remainder = value.split("=", 1)
    name = name.strip()
    remainder = remainder.strip()

    if not name or not remainder:
        raise click.BadParameter("Both name and command must be provided")

    timeout = default_timeout
    if ":" in remainder:
        cmd, timeout_str = remainder.rsplit(":", 1)
        cmd = cmd.strip()
        try:
            timeout = int(timeout_str.strip())
        except ValueError as exc:
            raise click.BadParameter("Timeout must be an integer") from exc
    else:
        cmd = remainder

    if not cmd:
        raise click.BadParameter("Command cannot be empty")

    return TestConfig(name=name, cmd=cmd, timeout=timeout)


def get_git_engine() -> GitEngine:
    """Get or create GitEngine instance."""
    global _git_engine
    if _git_engine is None:
        _git_engine = GitEngine()
    return _git_engine


def get_patch_engine() -> PatchEngine:
    """Get or create PatchEngine instance."""
    global _patch_engine
    if _patch_engine is None:
        _patch_engine = PatchEngine(get_git_engine())
    return _patch_engine


def get_test_orchestrator() -> TestOrchestrator:
    """Get or create TestOrchestrator instance."""
    global _test_orchestrator
    if _test_orchestrator is None:
        config = get_config_manager().config.tests
        log_dir = Path(config.log_dir).expanduser()
        _test_orchestrator = TestOrchestrator(
            get_git_engine(),
            sandbox_image=config.sandbox_image,
            execution_mode=config.execution_mode,
            log_dir=log_dir,
            formatter=formatter,
        )
    return _test_orchestrator


def get_git_sync() -> GitStateSync:
    """Get or create GitStateSync instance."""

    global _git_state_sync
    if _git_state_sync is None:
        _git_state_sync = GitStateSync()
    return _git_state_sync


@click.group()
def repo() -> None:
    """Repository management commands."""
    pass


<<<<<<< HEAD
@repo.command("init")
@click.option("--zip", "zip_file", type=click.Path(exists=True), help="Initialize from zip file")
@click.option("--git", "git_url", type=str, help="Initialize from Git URL")
@click.option("--name", type=str, help="Repository name (optional)")
def repo_init(zip_file: Optional[str], git_url: Optional[str], name: Optional[str]):
=======
@repo.command('init')
@click.option('--zip', 'zip_file', type=click.Path(exists=True), help='Initialize from zip file')
@click.option('--git', 'git_url', type=str, help='Initialize from Git URL')
@click.option('--empty', is_flag=True, help='Initialize an empty repository managed by Solo Git')
@click.option('--path', 'target_path', type=click.Path(path_type=Path), help='Directory for empty repository (defaults to Solo Git data dir)')
@click.option('--name', type=str, help='Repository name (optional)')
def repo_init(zip_file: Optional[str], git_url: Optional[str], empty: bool, target_path: Optional[Path], name: Optional[str]):
    """Initialize a new repository from zip file or Git URL."""
    formatter.print_header("Repository Initialization")

    sources = [bool(zip_file), bool(git_url), empty]
    if sum(1 for flag in sources if flag) != 1:
        abort_with_error("Must specify exactly one of --zip, --git, or --empty")
def repo_init(zip_file: Optional[str], git_url: Optional[str], name: Optional[str]) -> None:
>>>>>>> d0b3b1c7
    """Initialize a new repository from zip file or Git URL."""
    formatter.print_header("Repository Initialization")

    if not zip_file and not git_url:
        abort_with_error(
            "Missing Repository Source",
            "Provide either --zip <path> or --git <url> so Solo Git knows where to initialize from.",
            title="Repository Initialization Blocked",
            help_text="Choose exactly one source option. Use --zip for local archives or --git for remote repositories.",
            tip="If you already cloned locally, package it as a zip and pass --zip to speed up initialization.",
            suggestions=[
                "evogitctl repo init --zip app.zip",
                "evogitctl repo init --git https://github.com/org/project.git",
            ],
            docs_url="docs/SETUP.md#initialize-a-repository",
        )

    if zip_file and git_url:
        abort_with_error(
            "Conflicting Options Provided",
            "Only one source can be used at a time. Pass either --zip or --git, not both.",
            title="Repository Initialization Blocked",
            help_text="Remove one of the flags and rerun the command.",
            tip="Use --zip when you have a packaged archive and --git for hosted repositories.",
            suggestions=[
                "evogitctl repo init --zip app.zip",
                "evogitctl repo init --git https://github.com/org/project.git",
            ],
            docs_url="docs/SETUP.md#initialize-a-repository",
        )

    git_sync = get_git_sync()

    try:
        if zip_file is not None:
        if empty:
            repo_name = name or (target_path.name if target_path else "solo-git-repo")
            formatter.print_info(f"Creating empty repository: {repo_name}")
            repo_info = git_sync.create_empty_repo(repo_name, str(target_path) if target_path else None)
        elif zip_file:
        if zip_file:
            if zip_file is None:
                abort_with_error("Internal error: zip_file is unexpectedly None")
            zip_path = Path(zip_file)
            formatter.print_info(f"Initializing repository from zip: {zip_path.name}")
            repo_name = name or zip_path.stem
            repo_info = git_sync.init_repo_from_zip(zip_path.read_bytes(), repo_name)
        else:
            assert git_url is not None
            if not name:
                name = Path(git_url).stem.replace(".git", "")
            formatter.print_info(f"Cloning repository from: {git_url}")

        with formatter.progress("Setting up repository") as progress:
            total_steps = 3
            overall_task = progress.add_task("Repository initialization", total=total_steps)

            def run_stage(description: str, operation: Callable[[], StageResult]) -> StageResult:
                stage_task = progress.add_task(description, total=None)
                progress.update(overall_task, description=description)
                success = False
                start = time.perf_counter()
                try:
                    result = operation()
                    success = True
                    return result
                finally:
                    progress.remove_task(stage_task)
                    if success:
                        progress.advance(overall_task, 1)
                        duration = time.perf_counter() - start
                        logger.debug("Stage '%s' completed in %.2fs", description, duration)

            if zip_file:
                zip_data = run_stage("Loading archive from disk", lambda: zip_path.read_bytes())

                if not name:
                    name = zip_path.stem

                repo_id = run_stage(
                    "Importing files & creating initial commit",
                    lambda: git_engine.init_from_zip(zip_data, name),
                )
            else:  # git_url
                run_stage("Preparing clone parameters", lambda: None)

                assert git_url is not None
                repo_id = run_stage(
                    "Cloning remote repository",
                    lambda: git_engine.init_from_git(git_url, name),
                )

            final_stage_label = (
                "Verifying initial commit & metadata"
                if zip_file
                else "Recording repository metadata"
            )
            repo = _require_repository(
                run_stage(
                    final_stage_label,
                    lambda: git_engine.get_repo(repo_id),
                ),
                repo_id,
            )

            progress.update(
                overall_task,
                description="Repository ready",
                completed=total_steps,
            )
            if git_url is None:
                abort_with_error("Internal error: git_url is unexpectedly None")
            if not name:
                name = Path(git_url).stem.replace('.git', '')
            formatter.print_info(f"Cloning repository from: {git_url}")
            repo_info = git_sync.init_repo_from_git(git_url, name)

        formatter.print_success("Repository initialized!")
        formatter.print_info(f"Repo ID: {repo_info['repo_id']}")
        formatter.print_info(f"Name: {repo_info['name']}")
        formatter.print_info(f"Path: {repo_info['path']}")
        formatter.print_info(f"Trunk: {repo_info.get('trunk_branch', 'main')}")

        summary_table = formatter.table(headers=["Field", "Value"])
        summary_table.add_row("ID", f"[cyan]{repo_info['repo_id']}[/cyan]")
        summary_table.add_row("Name", f"[bold]{repo_info['name']}[/bold]")
        summary_table.add_row("Path", str(repo_info['path']))
        summary_table.add_row("Trunk", f"[cyan]{repo_info.get('trunk_branch', 'main')}[/cyan]")

        formatter.console.print(summary_table)

    except GitEngineError as e:
        abort_with_error(
            "Repository initialization failed",
            str(e),
            title="Repository Initialization Blocked",
            help_text="Confirm the source path or URL is reachable and that your credentials allow cloning the repository.",
            tip="If cloning from a private remote, ensure your SSH keys or HTTPS tokens are configured locally.",
            suggestions=[
                "Retry the command with --verbose",
                "Check git remote access manually",
            ],
            docs_url="docs/SETUP.md#initialize-a-repository",
        )


<<<<<<< HEAD
@repo.command("list")
def repo_list():
=======
@repo.command('list')
def repo_list() -> None:
>>>>>>> d0b3b1c7
    """List all repositories."""
    git_engine = get_git_engine()
    repos = git_engine.list_repos()

    if not repos:
        formatter.print_info("No repositories found.")
        formatter.print("\n💡 Create a repository with: evogitctl repo init --zip app.zip")
        return

    # Create a Rich table
    formatter.print_header(f"Repositories ({len(repos)})")
    table = formatter.table(headers=["ID", "Name", "Trunk", "Workpads", "Created"])

    for repo in repos:
        table.add_row(
            f"[cyan]{repo.id}[/cyan]",
            f"[bold]{repo.name}[/bold]",
            repo.trunk_branch,
            str(repo.workpad_count),
            repo.created_at.strftime("%Y-%m-%d %H:%M"),
        )

    formatter.console.print(table)


@repo.command('delete')
@click.argument('repo_id')
@click.option('--keep-files', is_flag=True, help='Retain repository directory on disk')
def repo_delete(repo_id: str, keep_files: bool):
    """Delete a repository and clean up associated state."""

    git_sync = get_git_sync()

    try:
        repo = git_sync.git_engine.get_repo(repo_id)
        if not repo:
            abort_with_error(f"Repository {repo_id} not found")

        formatter.print_info(f"Deleting repository {repo.name} ({repo_id})")
        git_sync.delete_repository(repo_id, remove_files=not keep_files)
        formatter.print_success("Repository deleted")
        if keep_files:
            formatter.print_info("Repository files retained on disk")
    except GitEngineError as exc:
        abort_with_error(str(exc), "Failed to delete repository")
    formatter.console.print()


<<<<<<< HEAD
@repo.command("info")
@click.argument("repo_id")
def repo_info(repo_id: str):
=======
@repo.command('info')
@click.argument('repo_id')
def repo_info(repo_id: str) -> None:
>>>>>>> d0b3b1c7
    """Show repository information."""
    git_engine = get_git_engine()
    repo = git_engine.get_repo(repo_id)

    if not repo:
        available = [f"{r.id} • {getattr(r, 'name', r.id)}" for r in git_engine.list_repos()]
        formatter.print_error(
            "Repository Not Found",
            f"Repository '{repo_id}' is not registered with Solo Git.",
            help_text="Select one of the available repository IDs or initialize a new repository before retrying.",
            tip="Run 'evogitctl repo list' to review active repositories before invoking repo info.",
            suggestions=["evogitctl repo list"] + available[:5],
            docs_url="docs/SETUP.md#initialize-a-repository",
        )

    if repo is None:
        formatter.print_error(f"Repository {repo_id} not found")
        raise click.Abort()

    # Create formatted info panel
    info = f"""[bold cyan]Repository:[/bold cyan] {repo.id}
[bold]Name:[/bold] {repo.name}
[bold]Path:[/bold] {repo.path}
[bold]Trunk:[/bold] {repo.trunk_branch}
[bold]Created:[/bold] {repo.created_at.strftime('%Y-%m-%d %H:%M:%S')}
[bold]Workpads:[/bold] {repo.workpad_count} active
[bold]Source:[/bold] {repo.source_type}"""

    if repo.source_url:
        info += f"\n[bold]URL:[/bold] {repo.source_url}"

    formatter.print_panel(info, title=f"📦 Repository: {repo.name}")


@click.group()
def pad() -> None:
    """Workpad management commands."""
    pass


<<<<<<< HEAD
@pad.command("create")
@click.argument("title")
@click.option("--repo", "repo_id", type=str, help="Repository ID (required if multiple repos)")
def pad_create(title: str, repo_id: Optional[str]):
=======
@pad.command('create')
@click.argument('title')
@click.option('--repo', 'repo_id', type=str, help='Repository ID (required if multiple repos)')
def pad_create(title: str, repo_id: Optional[str]) -> None:
>>>>>>> d0b3b1c7
    """Create a new workpad."""
    git_engine = get_git_engine()

    formatter.print_header("Workpad Creation")

    # If no repo_id, try to auto-select
    if not repo_id:
        repos = git_engine.list_repos()
        if len(repos) == 0:
            abort_with_error(
                "No repositories found",
                "Initialize a repository first: evogitctl repo init --zip app.zip",
            )
        elif len(repos) == 1:
            repo_id = repos[0].id
            formatter.print_info(f"Using repository: {repos[0].name} ({repo_id})")
        else:
            formatter.print_warning("Multiple repositories found. Use --repo to specify an ID.")
            repo_table = formatter.table(headers=["ID", "Name"])
            for repo in repos:
                repo_identifier = getattr(repo, "id", "<unknown>")
                repo_name = getattr(repo, "name", repo_identifier)
                repo_table.add_row(f"[cyan]{repo_identifier}[/cyan]", str(repo_name))
            formatter.print_info_panel(
                "Multiple repositories detected. Please rerun with --repo <ID>.",
                title="Repository Selection Required",
            )
            formatter.console.print(repo_table)
            raise click.Abort()

    try:
        formatter.print_info(f"Creating workpad: {title}")
        assert repo_id is not None
        pad_id = git_engine.create_workpad(repo_id, title)

        workpad = _require_workpad(git_engine.get_workpad(pad_id), pad_id)
        formatter.print_success("Workpad created!")
        formatter.print_info(f"Pad ID: {workpad.id}")
        formatter.print_info(f"Title: {workpad.title}")
        formatter.print_info(f"Branch: {workpad.branch_name}")
        formatter.print_info("Base: main")

        details = formatter.table(headers=["Field", "Value"])
        details.add_row("Pad ID", f"[cyan]{workpad.id}[/cyan]")
        details.add_row("Title", f"[bold]{workpad.title}[/bold]")
        details.add_row("Branch", workpad.branch_name)
        details.add_row("Base", "main")
        formatter.console.print(details)

    except GitEngineError as e:
        abort_with_error("Failed to create workpad", str(e))


<<<<<<< HEAD
@pad.command("list")
@click.option("--repo", "repo_id", type=str, help="Filter by repository ID")
def pad_list(repo_id: Optional[str]):
=======
@pad.command('list')
@click.option('--repo', 'repo_id', type=str, help='Filter by repository ID')
def pad_list(repo_id: Optional[str]) -> None:
>>>>>>> d0b3b1c7
    """List all workpads."""
    git_engine = get_git_engine()
    workpads = git_engine.list_workpads(repo_id)

    if not workpads:
        formatter.print_info("No workpads found.")
        formatter.print('\n💡 Create a workpad with: evogitctl pad create "add feature"')
        return

    # Create a Rich table
    title = f"Workpads ({len(workpads)})"
    if repo_id:
        title += f" for repo {repo_id}"

    formatter.print_header(title)
    table = formatter.table(headers=["ID", "Title", "Status", "Checkpoints", "Tests", "Created"])

    for pad in workpads:
        # Color-code status
        status_color = (
            "green" if pad.status == "active" else "yellow" if pad.status == "pending" else "red"
        )
        status_display = f"[{status_color}]{pad.status}[/{status_color}]"

        # Test status with icon
        test_display = ""
        if pad.test_status:
            test_icon = (
                "✅"
                if pad.test_status == "passed"
                else "❌" if pad.test_status == "failed" else "⏳"
            )
            test_display = f"{test_icon} {pad.test_status}"

        table.add_row(
            f"[cyan]{pad.id[:8]}[/cyan]",
            f"[bold]{pad.title}[/bold]",
            status_display,
            str(len(pad.checkpoints)),
            test_display,
            pad.created_at.strftime("%Y-%m-%d %H:%M"),
        )

    formatter.console.print(table)
    formatter.console.print()


<<<<<<< HEAD
@pad.command("info")
@click.argument("pad_id")
def pad_info(pad_id: str):
=======
@pad.command('info')
@click.argument('pad_id')
def pad_info(pad_id: str) -> None:
>>>>>>> d0b3b1c7
    """Show workpad information."""
    git_engine = get_git_engine()
    workpad = _require_workpad(git_engine.get_workpad(pad_id), pad_id)

    formatter.print_header(f"Workpad Details: {workpad.title}")

    formatter.print_info(f"Workpad: {workpad.id}")
    formatter.print_info(f"Title: {workpad.title}")
    formatter.print_info(f"Repo: {workpad.repo_id}")
    formatter.print_info(f"Branch: {workpad.branch_name}")
    formatter.print_info(f"Status: {workpad.status}")
    formatter.print_info(f"Checkpoints: {len(workpad.checkpoints)}")
    if workpad.test_status:
        formatter.print_info(f"Last Test: {workpad.test_status}")

    status_color = theme.get_status_color(workpad.status)
    status_icon = theme.get_status_icon(workpad.status)
    panel_content = f"""[bold]Workpad ID:[/bold] [cyan]{workpad.id}[/cyan]
[bold]Repository:[/bold] {workpad.repo_id}
[bold]Branch:[/bold] {workpad.branch_name}
[bold]Status:[/bold] [{status_color}]{status_icon} {workpad.status.upper()}[/{status_color}]
[bold]Created:[/bold] {workpad.created_at.strftime('%Y-%m-%d %H:%M:%S')}
[bold]Checkpoints:[/bold] {len(workpad.checkpoints)}"""

    if workpad.test_status:
        test_color = theme.get_status_color(workpad.test_status)
        test_icon = theme.get_status_icon(workpad.test_status)
        panel_content += f"\n[bold]Last Test:[/bold] [{test_color}]{test_icon} {workpad.test_status.upper()}[/{test_color}]"

    formatter.print_info_panel(panel_content, title="Workpad Summary")

    if workpad.checkpoints:
        formatter.print_subheader("Checkpoints")
        formatter.print_bullet_list(
            workpad.checkpoints, icon=theme.icons.commit, style=theme.colors.blue
        )


<<<<<<< HEAD
@pad.command("promote")
@click.argument("pad_id")
def pad_promote(pad_id: str):
=======
@pad.command('promote')
@click.argument('pad_id')
def pad_promote(pad_id: str) -> None:
>>>>>>> d0b3b1c7
    """Promote workpad to trunk (fast-forward merge)."""
    git_engine = get_git_engine()

    workpad = _require_workpad(git_engine.get_workpad(pad_id), pad_id)
    workpad = git_engine.get_workpad(pad_id)
    if workpad is None:
        abort_with_error(f"Workpad {pad_id} not found")

    # Check if can promote
    if not git_engine.can_promote(pad_id):
        abort_with_error(
            "Cannot promote: not fast-forward-able",
            "Trunk has diverged. Manual merge required before promotion.",
        )

    try:
        formatter.print_header("Workpad Promotion")
        formatter.print_info(f"Promoting workpad: {workpad.title}")
        commit_hash = git_engine.promote_workpad(pad_id)

        formatter.print_success("Workpad promoted to trunk!")
        formatter.print_info(f"Commit: {commit_hash}")
        formatter.print_info(f"Branch Removed: {workpad.branch_name}")
        formatter.print_info(f"Trunk Updated: main @ {commit_hash[:8]}")

        details = formatter.table(headers=["Field", "Value"])
        details.add_row("Commit", f"[green]{commit_hash}[/green]")
        details.add_row("Branch Removed", workpad.branch_name)
        details.add_row("Trunk Updated", f"main @ {commit_hash[:8]}")
        formatter.console.print(details)

    except GitEngineError as e:
        abort_with_error("Promotion failed", str(e))


<<<<<<< HEAD
@pad.command("diff")
@click.argument("pad_id")
def pad_diff(pad_id: str):
=======
@pad.command('diff')
@click.argument('pad_id')
def pad_diff(pad_id: str) -> None:
>>>>>>> d0b3b1c7
    """Show diff between workpad and trunk."""
    git_engine = get_git_engine()

    workpad = _require_workpad(git_engine.get_workpad(pad_id), pad_id)
    workpad = git_engine.get_workpad(pad_id)
    if workpad is None:
        abort_with_error(f"Workpad {pad_id} not found")

    try:
        diff = git_engine.get_diff(pad_id)
        if diff:
            formatter.print_header(f"Diff for {workpad.title}")
            formatter.print_code(diff, language="diff")
        else:
            formatter.print_info("No changes between workpad and trunk.")
    except GitEngineError as e:
        abort_with_error("Failed to generate diff", str(e))


@click.group()
def test() -> None:
    """Test execution commands."""
    pass


<<<<<<< HEAD
@test.command("run")
@click.argument("pad_id")
@click.option("--target", type=click.Choice(["fast", "full"]), default="fast", help="Test target")
@click.option("--parallel/--sequential", default=True, help="Parallel execution")
def test_run(pad_id: str, target: str, parallel: bool):
=======
@test.command('run')
@click.argument('pad_id')
@click.option('--target', type=click.Choice(['fast', 'full']), default='fast', help='Test target')
@click.option('--parallel/--sequential', default=True, help='Parallel execution')
def test_run(pad_id: str, target: str, parallel: bool) -> None:
>>>>>>> d0b3b1c7
    """Run tests for a workpad with live output streaming."""

    git_engine = get_git_engine()
    test_orchestrator = get_test_orchestrator()

    workpad = git_engine.get_workpad(pad_id)
    if workpad is None:
        abort_with_error(f"Workpad {pad_id} not found")

    if target == "fast":
        tests = [
            TestConfig(name="unit-tests", cmd="python -m pytest tests/ -q", timeout=60),
        ]
    else:
        tests = [
            TestConfig(name="unit-tests", cmd="python -m pytest tests/ -q", timeout=60),
            TestConfig(
                name="integration", cmd="python -m pytest tests/integration/ -q", timeout=120
            ),
        ]

    try:
        info = f"""[bold]Workpad:[/bold] {workpad.title}
[bold]Tests:[/bold] {len(tests)}
[bold]Execution:[/bold] {'Parallel' if parallel else 'Sequential'}
[bold]Mode:[/bold] {test_orchestrator.mode.value}
[bold]Target:[/bold] {target}"""
        formatter.print_panel(info, title="🧪 Test Execution")

        with formatter.create_progress() as progress:
            task = progress.add_task(f"Running {target} tests...", total=len(tests))

            def handle_output(test_name: str, stream: str, line: str) -> None:
                style = "cyan" if stream == "stdout" else "red"
                prefix = "stdout" if stream == "stdout" else "stderr"
                formatter.console.print(
                    f"[{prefix}] {test_name}: {line}",
                    style=style,
                )

            def handle_complete(result: TestResult) -> None:
                progress.advance(task)

            results: List[TestResult] = asyncio.run(
                test_orchestrator.run_tests(
                    pad_id,
                    tests,
                    parallel=parallel,
                    on_output=handle_output,
                    on_test_complete=handle_complete,
                )
            )

        formatter.console.print()

        table = formatter.table(headers=["Test", "Status", "Duration", "Mode", "Notes", "Log"])

        for result in results:
            if result.status == TestStatus.PASSED:
                status_icon = "✅"
            elif result.status == TestStatus.SKIPPED:
                status_icon = "⏭️"
            elif result.status == TestStatus.TIMEOUT:
                status_icon = "⏱️"
            elif result.status == TestStatus.ERROR:
                status_icon = "⚠️"
            else:
                status_icon = "❌"

            status_text = f"{status_icon} {result.status.value}"
            duration_s = result.duration_ms / 1000
            notes = result.error or result.stderr or ""
            notes = notes.replace("\n", " ")
            if len(notes) > 80:
                notes = notes[:77] + "..."
            log_display = result.log_path.name if result.log_path else "-"

            table.add_row(
                result.name,
                status_text,
                f"{duration_s:.2f}s",
                result.mode,
                notes,
                log_display,
            )

        formatter.console.print(table)

<<<<<<< HEAD
        summary = test_orchestrator.get_summary(results)
        status_color = "green" if summary["status"] == "green" else "red"
=======
        summary: Dict[str, Any] = test_orchestrator.get_summary(results)
        status_color = "green" if summary['status'] == 'green' else "red"
>>>>>>> d0b3b1c7
        summary_text = f"""[bold]Total:[/bold] {summary['total']}
[bold]Passed:[/bold] [green]{summary['passed']}[/green]
[bold]Failed:[/bold] [red]{summary['failed']}[/red]
[bold]Timeout:[/bold] {summary['timeout']}
[bold]Skipped:[/bold] {summary['skipped']}
[bold]Status:[/bold] [{status_color}]{summary['status'].upper()}[/{status_color}]"""

        formatter.print_panel(summary_text, title="📊 Test Summary")

        workpad.test_status = summary["status"]

        if summary["status"] == "green":
            formatter.print_success("All tests passed! Ready to promote.")
        else:
            formatter.print_error(
                "Tests Require Attention",
                "Some tests failed or timed out. Promotion has been halted until the issues are resolved.",
                help_text="Review the failing rows in the summary table above and inspect the captured logs for each failing test.",
                tip="Target a single test with 'evogitctl test run --only <test-name>' to iterate quickly.",
                suggestions=[
                    f"evogitctl test run --workpad {workpad.id}",
                    f"evogitctl pad info {workpad.id}",
                    "evogitctl test list",
                ],
                docs_url="docs/TESTING_GUIDE.md",
            )

        log_paths = [res.log_path for res in results if res.log_path]
        if log_paths:
            formatter.print_info(f"Detailed logs saved to {log_paths[0].parent}")

    except Exception as exc:
        formatter.print_error(f"Test execution failed: {exc}")
        abort_with_error(
            "Unexpected test execution error",
            f"Try running tests again: evogitctl test run {pad_id}\nError details: {exc}"
        )
        abort_with_error(
            "Test execution failed",
            f"Workpad: {pad_id}\n{exc}"
        )
        formatter.print_error(
            "Test Execution Failed",
            "Solo Git could not complete the requested test run.",
            help_text="Inspect the error details below and confirm the test command is valid in your repository.",
            tip="Many failures are caused by missing dependencies—run the command locally to reproduce and install prerequisites.",
            suggestions=[
                f"Retry: evogitctl test run --workpad {workpad_id}",
                "Check logs in ~/.sologit/logs",
            ],
            docs_url="docs/TESTING_GUIDE.md",
            details=str(exc),
        )
        raise click.Abort()


# ============================================================================
# Phase 3: Auto-Merge and CI Integration Commands
# ============================================================================


@pad.command("auto-merge")
@click.argument("pad_id")
@click.option("--target", type=click.Choice(["fast", "full"]), default="fast", help="Test target")
@click.option("--no-auto-promote", is_flag=True, help="Disable automatic promotion")
@click.option(
    "--test",
    "test_overrides",
    multiple=True,
    help="Override tests as NAME=CMD[:TIMEOUT] (repeat for multiple tests)",
)
@click.pass_context
def pad_auto_merge(
<<<<<<< HEAD
    ctx, pad_id: str, target: str, no_auto_promote: bool, test_overrides: Tuple[str, ...]
):
=======
    ctx: click.Context,
    pad_id: str,
    target: str,
    no_auto_promote: bool,
    test_overrides: Tuple[str, ...],
) -> None:
>>>>>>> d0b3b1c7
    """
    Run tests and auto-promote if they pass (Phase 3).

    This is the complete auto-merge workflow:
    1. Run tests
    2. Analyze results
    3. Evaluate promotion gate
    4. Auto-promote if approved
    """
    from sologit.workflows.auto_merge import AutoMergeWorkflow
    from sologit.workflows.promotion_gate import PromotionRules

    git_engine = get_git_engine()
    test_orchestrator = get_test_orchestrator()
    state_manager = StateManager()

    workpad = git_engine.get_workpad(pad_id)
    if workpad is None:
        abort_with_error(f"Workpad {pad_id} not found")

<<<<<<< HEAD
    config_manager: ConfigManager = ctx.obj.get("config") if ctx and ctx.obj else ConfigManager()
=======
    config_manager: ConfigManager
    if ctx.obj and isinstance(ctx.obj, dict) and 'config' in ctx.obj:
        config_manager = cast(ConfigManager, ctx.obj['config'])
    else:
        config_manager = ConfigManager()
>>>>>>> d0b3b1c7
    config_tests = config_manager.config.tests
    default_timeout = config_tests.timeout_seconds

    if test_overrides:
        tests = [_parse_test_override(value, default_timeout) for value in test_overrides]
    else:
        suite_entries = config_tests.fast_tests if target == "fast" else config_tests.full_tests
        tests = _tests_from_config_entries(suite_entries, default_timeout)

        if not tests:
            if target == "fast":
                tests = [
                    TestConfig(name="unit-tests", cmd="python -m pytest tests/ -q", timeout=60),
                ]
            else:
                tests = [
                    TestConfig(name="unit-tests", cmd="python -m pytest tests/ -q", timeout=60),
                    TestConfig(
                        name="integration",
                        cmd="python -m pytest tests/integration/ -q",
                        timeout=120,
                    ),
                ]

    # Configure promotion rules (can be loaded from config in future)
    rules = PromotionRules(
        require_tests=True, require_all_tests_pass=True, require_fast_forward=True
    )

    smoke_tests = _tests_from_config_entries(config_tests.smoke_tests, default_timeout)
    ci_orchestrator = CIOrchestrator(git_engine, test_orchestrator)
    rollback_handler = RollbackHandler(git_engine)

    workflow = AutoMergeWorkflow(
        git_engine,
        test_orchestrator,
        rules,
        state_manager=state_manager,
        ci_orchestrator=ci_orchestrator,
        rollback_handler=rollback_handler,
        ci_smoke_tests=smoke_tests,
        ci_config=config_manager.config.ci,
        rollback_on_ci_red=config_manager.config.rollback_on_ci_red,
    )

    try:
        formatter.print_header("Auto-Merge Workflow")
        overview = formatter.table(headers=["Field", "Value"])
        overview.add_row("Workpad", f"[bold]{workpad.title}[/bold] ({workpad.id[:8]})")
        overview.add_row("Target", target)
        overview.add_row("Auto-promote", "Enabled" if not no_auto_promote else "Disabled")
        overview.add_row("Tests", str(len(tests)))
        formatter.console.print(overview)

        # Execute workflow
        result = workflow.execute(
            pad_id, tests, parallel=True, auto_promote=not no_auto_promote, target=target
        )

        # Display formatted result
        formatter.print_info_panel(workflow.format_result(result), title="Auto-Merge Result")

        # Exit with appropriate code
        if (
            not result.success
            and result.promotion_decision
            and not result.promotion_decision.can_promote
        ):
            raise click.Abort()

    except Exception as e:
        abort_with_error("Auto-merge failed", str(e))


<<<<<<< HEAD
@pad.command("evaluate")
@click.argument("pad_id")
def pad_evaluate(pad_id: str):
=======
@pad.command('evaluate')
@click.argument('pad_id')
def pad_evaluate(pad_id: str) -> None:
>>>>>>> d0b3b1c7
    """
    Evaluate promotion gate without promoting (Phase 3).

    Shows whether a workpad is ready to be promoted based on configured rules.
    """
    from sologit.workflows.promotion_gate import PromotionGate, PromotionRules

    git_engine = get_git_engine()

    workpad = git_engine.get_workpad(pad_id)
    if workpad is None:
        abort_with_error(f"Workpad {pad_id} not found")

    # Configure rules
    rules = PromotionRules(
        require_tests=True, require_all_tests_pass=True, require_fast_forward=True
    )

    # Create gate
    gate = PromotionGate(git_engine, rules)

    try:
        formatter.print_header("Promotion Gate Evaluation")
        formatter.print_info(f"Evaluating workpad: {workpad.title}")

        # Evaluate (without test results for now)
        # In full implementation, would load cached test results
        decision = gate.evaluate(pad_id, test_analysis=None)

        # Display decision
        formatter.print_info_panel(gate.format_decision(decision), title="Promotion Decision")

        # Exit code based on decision
        if not decision.can_promote:
            raise click.Abort()

    except Exception as e:
        abort_with_error("Evaluation failed", str(e))


@click.group()
def ci() -> None:
    """CI and smoke test commands (Phase 3)."""
    pass


<<<<<<< HEAD
@ci.command("smoke")
@click.argument("repo_id")
@click.option("--commit", help="Commit hash to test (default: HEAD)")
def ci_smoke(repo_id: str, commit: Optional[str]):
=======
@ci.command('smoke')
@click.argument('repo_id')
@click.option('--commit', help='Commit hash to test (default: HEAD)')
def ci_smoke(repo_id: str, commit: Optional[str]) -> None:
>>>>>>> d0b3b1c7
    """
    Run smoke tests for a commit (Phase 3).

    This simulates post-merge CI smoke tests.
    """
    from sologit.workflows.ci_orchestrator import CIOrchestrator

    git_engine = get_git_engine()
    test_orchestrator = get_test_orchestrator()

<<<<<<< HEAD
    repo = git_engine.get_repo(repo_id)
    if not repo:
        abort_with_error(f"Repository {repo_id} not found")

=======
    repo = _require_repository(git_engine.get_repo(repo_id), repo_id)
    
>>>>>>> d0b3b1c7
    # Get commit hash
    if not commit:
        # Get HEAD commit
        commit = git_engine.get_current_commit(repo_id)

    # Define smoke tests
    smoke_tests = [
        TestConfig(
            name="smoke-health", cmd="python -c 'print(\"Health check passed\")'", timeout=10
        ),
        TestConfig(name="smoke-unit", cmd="python -m pytest tests/ -q --tb=no", timeout=60),
    ]

    # Create orchestrator
    orchestrator = CIOrchestrator(git_engine, test_orchestrator)
<<<<<<< HEAD

    def progress_callback(message: str):
=======
    
    def progress_callback(message: str) -> None:
>>>>>>> d0b3b1c7
        formatter.print(f"   {message}")

    try:
        formatter.print_header("CI Smoke Tests")
        info_table = formatter.table(headers=["Field", "Value"])
        info_table.add_row("Repository", f"{repo.name} ({repo_id})")
        info_table.add_row("Commit", commit[:8])
        info_table.add_row("Tests", str(len(smoke_tests)))
        formatter.console.print(info_table)

        # Run smoke tests
        result = orchestrator.run_smoke_tests(
            repo_id, commit, smoke_tests, on_progress=progress_callback
        )

        # Display result
        formatter.print_info_panel(orchestrator.format_result(result), title="Smoke Test Summary")

        # Exit code based on result
        if result.is_red:
            raise click.Abort()

    except Exception as e:
        abort_with_error("Smoke tests failed", str(e))


<<<<<<< HEAD
@ci.command("rollback")
@click.argument("repo_id")
@click.option("--commit", required=True, help="Commit hash to rollback")
@click.option("--recreate-pad/--no-recreate-pad", default=True, help="Recreate workpad for fixes")
def ci_rollback(repo_id: str, commit: str, recreate_pad: bool):
=======
@ci.command('rollback')
@click.argument('repo_id')
@click.option('--commit', required=True, help='Commit hash to rollback')
@click.option('--recreate-pad/--no-recreate-pad', default=True, help='Recreate workpad for fixes')
def ci_rollback(repo_id: str, commit: str, recreate_pad: bool) -> None:
>>>>>>> d0b3b1c7
    """
    Manually rollback a commit (Phase 3).

    Reverts the specified commit and optionally recreates a workpad.
    """
    from sologit.workflows.rollback_handler import RollbackHandler
    from sologit.workflows.ci_orchestrator import CIResult, CIStatus

    git_engine = get_git_engine()

    repo = git_engine.get_repo(repo_id)
    if not repo:
        abort_with_error(f"Repository {repo_id} not found")

    # Create handler
    handler = RollbackHandler(git_engine)

    # Create a fake CI result for the rollback
    fake_ci_result = CIResult(
        repo_id=repo_id,
        commit_hash=commit,
        status=CIStatus.FAILURE,
        duration_ms=0,
        test_results=[],
        message="Manual rollback",
    )

    try:
        formatter.print_header("CI Rollback")
        info_table = formatter.table(headers=["Field", "Value"])
        info_table.add_row("Repository", f"{repo.name} ({repo_id})")
        info_table.add_row("Commit", commit[:8])
        info_table.add_row("Recreate Workpad", "Yes" if recreate_pad else "No")
        formatter.console.print(info_table)

        # Perform rollback
        result = handler.handle_failed_ci(fake_ci_result, recreate_pad)

        # Display result
        formatter.print_info_panel(handler.format_result(result), title="Rollback Result")

        # Exit code
        if not result.success:
            raise click.Abort()

    except Exception as e:
        abort_with_error("Rollback failed", str(e))


<<<<<<< HEAD
@test.command("analyze")
@click.argument("pad_id")
def test_analyze(pad_id: str):
=======
@test.command('analyze')
@click.argument('pad_id')
def test_analyze(pad_id: str) -> None:
>>>>>>> d0b3b1c7
    """
    Analyze test failures for a workpad (Phase 3).

    Shows failure patterns and suggested fixes.
    """
    from sologit.analysis.test_analyzer import TestAnalyzer

    git_engine = get_git_engine()
    test_orchestrator = get_test_orchestrator()

    workpad = git_engine.get_workpad(pad_id)
    if not workpad:
        abort_with_error(f"Workpad {pad_id} not found")

    # Check if tests have been run
    # In a full implementation, we'd cache test results
    # For now, prompt user to run tests first

    formatter.print_header("Test Failure Analysis")
    formatter.print_warning("Test analysis requires recent test results.")
    formatter.print_info(f"Run: [bold]evogitctl test run {pad_id}[/bold] before analyzing.")
    formatter.print_info_panel(
        "In Phase 3, test results will be cached and analyzed automatically.", title="Coming Soon"
    )


# ============================================================================
# Phase 4: Complete Pair Loop Implementation
# ============================================================================

<<<<<<< HEAD

def execute_pair_loop(
    ctx,
=======
def execute_pair_loop(
    ctx: click.Context,
>>>>>>> d0b3b1c7
    prompt: str,
    repo_id: Optional[str],
    title: Optional[str],
    no_test: bool,
    no_promote: bool,
    target: str,
<<<<<<< HEAD
):
=======
) -> None:
>>>>>>> d0b3b1c7
    """
    Execute the complete AI pair programming loop.

    This is the core workflow of Solo Git:
    1. Select/validate repository
    2. Create ephemeral workpad
    3. AI plans implementation
    4. AI generates patch
    5. Apply patch to workpad
    6. Run tests (optional)
    7. Auto-promote if green (optional)

    Args:
        ctx: Click context
        prompt: Natural language task description
        repo_id: Repository ID (auto-selected if None)
        title: Workpad title (derived from prompt if None)
        no_test: Skip test execution
        no_promote: Disable automatic promotion
        target: Test target (fast/full)
    """
    from sologit.orchestration.ai_orchestrator import AIOrchestrator
    from sologit.engines.patch_engine import PatchEngine
    from sologit.workflows.auto_merge import AutoMergeWorkflow
    from sologit.workflows.promotion_gate import PromotionRules

    import time

    git_engine = get_git_engine()
<<<<<<< HEAD
    config_manager = ctx.obj.get("config")
=======
    if ctx.obj and isinstance(ctx.obj, dict) and 'config' in ctx.obj:
        config_manager = cast(ConfigManager, ctx.obj['config'])
    else:
        config_manager = ConfigManager()
>>>>>>> d0b3b1c7

    formatter.print_header("AI Pair Programming Session")

    # Step 1: Select repository
    if not repo_id:
        repos = git_engine.list_repos()
        if len(repos) == 0:
            abort_with_error(
                "No repositories found",
                "Initialize a repository first: evogitctl repo init --zip app.zip",
            )
        elif len(repos) == 1:
            repo_id = repos[0].id
            formatter.print_info(f"Using repository: {repos[0].name} ({repo_id})")
        else:
            repo_table = formatter.table(headers=["ID", "Name", "Trunk"])
            for repo in repos:
                repo_table.add_row(f"[cyan]{repo.id}[/cyan]", repo.name, repo.trunk_branch)
            formatter.print_info_panel(
                "Multiple repositories detected. Re-run with --repo <ID> to specify the target.",
                title="Repository Selection Required",
            )
            formatter.console.print(repo_table)
            raise click.Abort()

    # Validate repository exists
    repo = git_engine.get_repo(repo_id)
    if not repo:
        abort_with_error(f"Repository {repo_id} not found")

    # Step 2: Create workpad title if missing
    if not title:
        words = prompt.split()[:5]
        title = "-".join(words).lower()
        title = "".join(c if c.isalnum() or c == "-" else "-" for c in title)
        title = "-".join(filter(None, title.split("-")))

    overview = formatter.table(headers=["Field", "Value"])
    overview.add_row("Repository", f"{repo.name} ({repo_id})")
    overview.add_row("Prompt", prompt)
    overview.add_row("Workpad Title", title)
    overview.add_row("Tests", "Skipped" if no_test else target)
    overview.add_row("Auto-Promote", "Disabled" if no_promote else "Enabled")
    formatter.console.print(overview)

    pad_id: Optional[str] = None  # Ensure pad_id is assigned before use; check for None if used after try block

    try:
        formatter.print_subheader("Workpad Setup")
        formatter.print_info("Creating ephemeral workpad...")
        assert repo_id is not None
        pad_id = git_engine.create_workpad(repo_id, title)
        workpad = _require_workpad(git_engine.get_workpad(pad_id), pad_id)
        formatter.print_success("Workpad created")

        workpad_table = formatter.table(headers=["Field", "Value"])
        workpad_table.add_row("Workpad ID", f"[cyan]{pad_id}[/cyan]")
        workpad_table.add_row("Branch", workpad.branch_name)
        workpad_table.add_row("Base", repo.trunk_branch)
        formatter.console.print(workpad_table)

        # Step 3: AI Planning
        formatter.print_subheader("AI Planning")
        formatter.print_info(f"Model: {config_manager.config.models.planning_model}")
        start_time = time.time()

        orchestrator = AIOrchestrator(config_manager, formatter=formatter)

        repo_map = git_engine.get_repo_map(repo_id)
        context = {
            "repo_id": repo_id,
            "repo_name": repo.name,
            "file_tree": repo_map,
            "trunk_branch": repo.trunk_branch,
        }

        plan_response = orchestrator.plan(prompt=prompt, repo_context=context)

        planning_time = time.time() - start_time
        plan_panel = f"""[bold]Model:[/bold] {plan_response.model_used}
[bold]Duration:[/bold] {planning_time:.1f}s
[bold]Cost:[/bold] ${plan_response.cost_usd:.4f}
[bold]Complexity:[/bold] {plan_response.complexity.score:.2f}"""
        formatter.print_info_panel(plan_panel, title="Plan Generation")

        plan = plan_response.plan
        plan_table = formatter.table(headers=["Aspect", "Details"])
        plan_table.add_row("Description", plan.description or "-")
<<<<<<< HEAD
        plan_table.add_row(
            "Modify", ", ".join(plan.files_to_modify) if plan.files_to_modify else "None"
        )
        plan_table.add_row(
            "Create", ", ".join(plan.files_to_create) if plan.files_to_create else "None"
        )
=======

        modifications = [
            change.path
            for change in plan.file_changes
            if change.action.lower() == "modify"
        ]
        creations = [
            change.path
            for change in plan.file_changes
            if change.action.lower() == "create"
        ]
        deletions = [
            change.path
            for change in plan.file_changes
            if change.action.lower() == "delete"
        ]

        plan_table.add_row("Modify", ', '.join(modifications) if modifications else "None")
        plan_table.add_row("Create", ', '.join(creations) if creations else "None")
        plan_table.add_row("Delete", ', '.join(deletions) if deletions else "None")
>>>>>>> d0b3b1c7
        plan_table.add_row("Test Strategy", plan.test_strategy or "None")
        formatter.console.print(plan_table)

        # Step 4: Generate Patch
        formatter.print_subheader("Code Generation")
        formatter.print_info(f"Model: {config_manager.config.models.coding_model}")
        start_time = time.time()

<<<<<<< HEAD
        patch_response = orchestrator.generate_patch(plan=plan, repo_context=context)
=======
        existing_files: Dict[str, str] = {}
        for change in plan.file_changes:
            if change.action.lower() != "modify":
                continue
            file_path = repo.path / change.path
            if file_path.exists():
                existing_files[change.path] = file_path.read_text(encoding="utf-8")

        patch_response = orchestrator.generate_patch(
            plan=plan,
            file_contents=existing_files,
        )
>>>>>>> d0b3b1c7

        coding_time = time.time() - start_time
        patch_panel = f"""[bold]Model:[/bold] {patch_response.model_used}
[bold]Duration:[/bold] {coding_time:.1f}s
[bold]Cost:[/bold] ${patch_response.cost_usd:.4f}"""
        formatter.print_info_panel(patch_panel, title="Patch Generation")

        patch = patch_response.patch

        # Step 5: Apply Patch
        formatter.print_subheader("Applying Patch")
        patch_engine = get_patch_engine()

        try:
            checkpoint_id = patch_engine.apply_patch(pad_id, patch.diff)
            formatter.print_success(
                f"Patch applied successfully (checkpoint {checkpoint_id})"
            )
            diff_table = formatter.table(headers=["Metric", "Value"])
            diff_table.add_row("Files Changed", str(len(patch.files_changed)))
            diff_table.add_row("Insertions", f"+{patch.additions}")
            diff_table.add_row("Deletions", f"-{patch.deletions}")
            formatter.console.print(diff_table)

        except Exception as e:
            abort_with_error(
                "Failed to apply patch", f"Workpad preserved for manual inspection: {pad_id}\n{e}"
            )

        # Step 6: Run Tests (optional)
        if not no_test:
            formatter.print_subheader("Test Execution")
            formatter.print_info(f"Running {target} test suite")

            if target == "fast":
                tests = [
                    TestConfig(
                        name="unit-tests", cmd="python -m pytest tests/ -q --tb=short", timeout=60
                    ),
                ]
            else:
                tests = [
                    TestConfig(
                        name="unit-tests", cmd="python -m pytest tests/ -q --tb=short", timeout=60
                    ),
                    TestConfig(
                        name="integration",
                        cmd="python -m pytest tests/integration/ -q --tb=short",
                        timeout=120,
                    ),
                ]

            test_orchestrator = get_test_orchestrator()
            results = test_orchestrator.run_tests_sync(pad_id, tests, parallel=True)

            results_table = formatter.table(headers=["Test", "Status", "Duration", "Notes"])
            all_passed = True
            for result in results:
                is_passed = result.status.value == "passed"
                status_color = theme.get_status_color(result.status.value)
                status_icon = theme.get_status_icon(result.status.value)
                duration_s = result.duration_ms / 1000
                notes = (result.stdout or result.stderr or "").split("\n")
                summary_note = next((line for line in notes if line.strip()), "")
                results_table.add_row(
                    result.name,
                    f"[{status_color}]{status_icon} {result.status.value.upper()}[/{status_color}]",
                    f"{duration_s:.1f}s",
                    summary_note[:80],
                )
                if not is_passed:
                    all_passed = False

            formatter.console.print(results_table)

            summary = test_orchestrator.get_summary(results)
            status_color = theme.get_status_color(summary["status"])
            summary_panel = f"""[bold]Total:[/bold] {summary['total']}
[bold]Passed:[/bold] [green]{summary['passed']}[/green]
[bold]Failed:[/bold] [red]{summary['failed']}[/red]
[bold]Skipped:[/bold] {summary['skipped']}
[bold]Status:[/bold] [{status_color}]{summary['status'].upper()}[/{status_color}]"""
            formatter.print_info_panel(summary_panel, title="Test Summary")

            if all_passed and not no_promote:
                formatter.print_success("All tests passed! Promoting to trunk...")

                try:
                    commit_hash = git_engine.promote_workpad(pad_id)
                    formatter.print_success_panel(
                        f"Commit: {commit_hash}\nBranch: {repo.trunk_branch}",
                        title="Promotion Complete",
                    )

                    total_cost = plan_response.cost_usd + patch_response.cost_usd
                    formatter.print_info(f"Total AI cost: ${total_cost:.4f}")

                except Exception as e:
                    abort_with_error(
                        "Promotion failed",
                        f"Workpad preserved: {pad_id}\nManually promote with: evogitctl pad promote {pad_id}\n{e}",
                    )

            elif not all_passed:
                formatter.print_warning(f"Tests failed. Workpad preserved for fixes: {pad_id}")
                formatter.print_info(f"View diff: evogitctl pad diff {pad_id}")
                formatter.print_info(f"Run tests: evogitctl test run {pad_id}")
                formatter.print_info(f"Promote manually: evogitctl pad promote {pad_id}")
                raise click.Abort()

            else:
                formatter.print_success(
                    "Tests passed but auto-promote disabled. Promote manually when ready."
                )
                formatter.print_info(f"Workpad: {pad_id}")
                formatter.print_info(f"Promote manually: evogitctl pad promote {pad_id}")

        else:
            formatter.print_warning(f"Tests skipped. Workpad ready for manual testing: {pad_id}")
            formatter.print_info(f"Run tests: evogitctl test run {pad_id}")
            formatter.print_info(f"View diff: evogitctl pad diff {pad_id}")
            if not no_promote:
                formatter.print_info(f"Promote: evogitctl pad promote {pad_id}")

    except click.Abort:
        raise
    except Exception as e:
        logger.exception("Pair loop failed")
        abort_with_error(
            "Unexpected error during pair session",
            f"Workpad may be in inconsistent state: {pad_id if 'pad_id' in locals() else 'N/A'}\n{e}",
        )<|MERGE_RESOLUTION|>--- conflicted
+++ resolved
@@ -143,7 +143,6 @@
             logger.warning(f"Test entry missing name/cmd: {entry}")
             continue
 
-<<<<<<< HEAD
         timeout = (
             int(entry.get("timeout", default_timeout))
             if entry.get("timeout") is not None
@@ -152,7 +151,6 @@
         depends_on = entry.get("depends_on", []) or []
 
         tests.append(TestConfig(name=name, cmd=cmd, timeout=timeout, depends_on=depends_on))
-=======
         timeout_value = entry.get('timeout', default_timeout)
         timeout = int(timeout_value) if timeout_value is not None else default_timeout
         depends_on_raw = entry.get('depends_on', []) or []
@@ -171,7 +169,6 @@
                 depends_on=list(depends_on_list),
             )
         )
->>>>>>> d0b3b1c7
 
     return tests
 
@@ -252,13 +249,11 @@
     pass
 
 
-<<<<<<< HEAD
 @repo.command("init")
 @click.option("--zip", "zip_file", type=click.Path(exists=True), help="Initialize from zip file")
 @click.option("--git", "git_url", type=str, help="Initialize from Git URL")
 @click.option("--name", type=str, help="Repository name (optional)")
 def repo_init(zip_file: Optional[str], git_url: Optional[str], name: Optional[str]):
-=======
 @repo.command('init')
 @click.option('--zip', 'zip_file', type=click.Path(exists=True), help='Initialize from zip file')
 @click.option('--git', 'git_url', type=str, help='Initialize from Git URL')
@@ -273,7 +268,6 @@
     if sum(1 for flag in sources if flag) != 1:
         abort_with_error("Must specify exactly one of --zip, --git, or --empty")
 def repo_init(zip_file: Optional[str], git_url: Optional[str], name: Optional[str]) -> None:
->>>>>>> d0b3b1c7
     """Initialize a new repository from zip file or Git URL."""
     formatter.print_header("Repository Initialization")
 
@@ -420,13 +414,10 @@
         )
 
 
-<<<<<<< HEAD
 @repo.command("list")
 def repo_list():
-=======
 @repo.command('list')
 def repo_list() -> None:
->>>>>>> d0b3b1c7
     """List all repositories."""
     git_engine = get_git_engine()
     repos = git_engine.list_repos()
@@ -475,15 +466,12 @@
     formatter.console.print()
 
 
-<<<<<<< HEAD
 @repo.command("info")
 @click.argument("repo_id")
 def repo_info(repo_id: str):
-=======
 @repo.command('info')
 @click.argument('repo_id')
 def repo_info(repo_id: str) -> None:
->>>>>>> d0b3b1c7
     """Show repository information."""
     git_engine = get_git_engine()
     repo = git_engine.get_repo(repo_id)
@@ -524,17 +512,14 @@
     pass
 
 
-<<<<<<< HEAD
 @pad.command("create")
 @click.argument("title")
 @click.option("--repo", "repo_id", type=str, help="Repository ID (required if multiple repos)")
 def pad_create(title: str, repo_id: Optional[str]):
-=======
 @pad.command('create')
 @click.argument('title')
 @click.option('--repo', 'repo_id', type=str, help='Repository ID (required if multiple repos)')
 def pad_create(title: str, repo_id: Optional[str]) -> None:
->>>>>>> d0b3b1c7
     """Create a new workpad."""
     git_engine = get_git_engine()
 
@@ -588,15 +573,12 @@
         abort_with_error("Failed to create workpad", str(e))
 
 
-<<<<<<< HEAD
 @pad.command("list")
 @click.option("--repo", "repo_id", type=str, help="Filter by repository ID")
 def pad_list(repo_id: Optional[str]):
-=======
 @pad.command('list')
 @click.option('--repo', 'repo_id', type=str, help='Filter by repository ID')
 def pad_list(repo_id: Optional[str]) -> None:
->>>>>>> d0b3b1c7
     """List all workpads."""
     git_engine = get_git_engine()
     workpads = git_engine.list_workpads(repo_id)
@@ -644,15 +626,12 @@
     formatter.console.print()
 
 
-<<<<<<< HEAD
 @pad.command("info")
 @click.argument("pad_id")
 def pad_info(pad_id: str):
-=======
 @pad.command('info')
 @click.argument('pad_id')
 def pad_info(pad_id: str) -> None:
->>>>>>> d0b3b1c7
     """Show workpad information."""
     git_engine = get_git_engine()
     workpad = _require_workpad(git_engine.get_workpad(pad_id), pad_id)
@@ -691,15 +670,12 @@
         )
 
 
-<<<<<<< HEAD
 @pad.command("promote")
 @click.argument("pad_id")
 def pad_promote(pad_id: str):
-=======
 @pad.command('promote')
 @click.argument('pad_id')
 def pad_promote(pad_id: str) -> None:
->>>>>>> d0b3b1c7
     """Promote workpad to trunk (fast-forward merge)."""
     git_engine = get_git_engine()
 
@@ -735,15 +711,12 @@
         abort_with_error("Promotion failed", str(e))
 
 
-<<<<<<< HEAD
 @pad.command("diff")
 @click.argument("pad_id")
 def pad_diff(pad_id: str):
-=======
 @pad.command('diff')
 @click.argument('pad_id')
 def pad_diff(pad_id: str) -> None:
->>>>>>> d0b3b1c7
     """Show diff between workpad and trunk."""
     git_engine = get_git_engine()
 
@@ -769,19 +742,16 @@
     pass
 
 
-<<<<<<< HEAD
 @test.command("run")
 @click.argument("pad_id")
 @click.option("--target", type=click.Choice(["fast", "full"]), default="fast", help="Test target")
 @click.option("--parallel/--sequential", default=True, help="Parallel execution")
 def test_run(pad_id: str, target: str, parallel: bool):
-=======
 @test.command('run')
 @click.argument('pad_id')
 @click.option('--target', type=click.Choice(['fast', 'full']), default='fast', help='Test target')
 @click.option('--parallel/--sequential', default=True, help='Parallel execution')
 def test_run(pad_id: str, target: str, parallel: bool) -> None:
->>>>>>> d0b3b1c7
     """Run tests for a workpad with live output streaming."""
 
     git_engine = get_git_engine()
@@ -870,13 +840,10 @@
 
         formatter.console.print(table)
 
-<<<<<<< HEAD
         summary = test_orchestrator.get_summary(results)
         status_color = "green" if summary["status"] == "green" else "red"
-=======
         summary: Dict[str, Any] = test_orchestrator.get_summary(results)
         status_color = "green" if summary['status'] == 'green' else "red"
->>>>>>> d0b3b1c7
         summary_text = f"""[bold]Total:[/bold] {summary['total']}
 [bold]Passed:[/bold] [green]{summary['passed']}[/green]
 [bold]Failed:[/bold] [red]{summary['failed']}[/red]
@@ -950,17 +917,14 @@
 )
 @click.pass_context
 def pad_auto_merge(
-<<<<<<< HEAD
     ctx, pad_id: str, target: str, no_auto_promote: bool, test_overrides: Tuple[str, ...]
 ):
-=======
     ctx: click.Context,
     pad_id: str,
     target: str,
     no_auto_promote: bool,
     test_overrides: Tuple[str, ...],
 ) -> None:
->>>>>>> d0b3b1c7
     """
     Run tests and auto-promote if they pass (Phase 3).
 
@@ -981,15 +945,12 @@
     if workpad is None:
         abort_with_error(f"Workpad {pad_id} not found")
 
-<<<<<<< HEAD
     config_manager: ConfigManager = ctx.obj.get("config") if ctx and ctx.obj else ConfigManager()
-=======
     config_manager: ConfigManager
     if ctx.obj and isinstance(ctx.obj, dict) and 'config' in ctx.obj:
         config_manager = cast(ConfigManager, ctx.obj['config'])
     else:
         config_manager = ConfigManager()
->>>>>>> d0b3b1c7
     config_tests = config_manager.config.tests
     default_timeout = config_tests.timeout_seconds
 
@@ -1064,15 +1025,12 @@
         abort_with_error("Auto-merge failed", str(e))
 
 
-<<<<<<< HEAD
 @pad.command("evaluate")
 @click.argument("pad_id")
 def pad_evaluate(pad_id: str):
-=======
 @pad.command('evaluate')
 @click.argument('pad_id')
 def pad_evaluate(pad_id: str) -> None:
->>>>>>> d0b3b1c7
     """
     Evaluate promotion gate without promoting (Phase 3).
 
@@ -1119,17 +1077,14 @@
     pass
 
 
-<<<<<<< HEAD
 @ci.command("smoke")
 @click.argument("repo_id")
 @click.option("--commit", help="Commit hash to test (default: HEAD)")
 def ci_smoke(repo_id: str, commit: Optional[str]):
-=======
 @ci.command('smoke')
 @click.argument('repo_id')
 @click.option('--commit', help='Commit hash to test (default: HEAD)')
 def ci_smoke(repo_id: str, commit: Optional[str]) -> None:
->>>>>>> d0b3b1c7
     """
     Run smoke tests for a commit (Phase 3).
 
@@ -1140,15 +1095,12 @@
     git_engine = get_git_engine()
     test_orchestrator = get_test_orchestrator()
 
-<<<<<<< HEAD
     repo = git_engine.get_repo(repo_id)
     if not repo:
         abort_with_error(f"Repository {repo_id} not found")
 
-=======
     repo = _require_repository(git_engine.get_repo(repo_id), repo_id)
     
->>>>>>> d0b3b1c7
     # Get commit hash
     if not commit:
         # Get HEAD commit
@@ -1164,13 +1116,10 @@
 
     # Create orchestrator
     orchestrator = CIOrchestrator(git_engine, test_orchestrator)
-<<<<<<< HEAD
 
     def progress_callback(message: str):
-=======
     
     def progress_callback(message: str) -> None:
->>>>>>> d0b3b1c7
         formatter.print(f"   {message}")
 
     try:
@@ -1197,19 +1146,16 @@
         abort_with_error("Smoke tests failed", str(e))
 
 
-<<<<<<< HEAD
 @ci.command("rollback")
 @click.argument("repo_id")
 @click.option("--commit", required=True, help="Commit hash to rollback")
 @click.option("--recreate-pad/--no-recreate-pad", default=True, help="Recreate workpad for fixes")
 def ci_rollback(repo_id: str, commit: str, recreate_pad: bool):
-=======
 @ci.command('rollback')
 @click.argument('repo_id')
 @click.option('--commit', required=True, help='Commit hash to rollback')
 @click.option('--recreate-pad/--no-recreate-pad', default=True, help='Recreate workpad for fixes')
 def ci_rollback(repo_id: str, commit: str, recreate_pad: bool) -> None:
->>>>>>> d0b3b1c7
     """
     Manually rollback a commit (Phase 3).
 
@@ -1259,15 +1205,12 @@
         abort_with_error("Rollback failed", str(e))
 
 
-<<<<<<< HEAD
 @test.command("analyze")
 @click.argument("pad_id")
 def test_analyze(pad_id: str):
-=======
 @test.command('analyze')
 @click.argument('pad_id')
 def test_analyze(pad_id: str) -> None:
->>>>>>> d0b3b1c7
     """
     Analyze test failures for a workpad (Phase 3).
 
@@ -1298,25 +1241,19 @@
 # Phase 4: Complete Pair Loop Implementation
 # ============================================================================
 
-<<<<<<< HEAD
 
 def execute_pair_loop(
     ctx,
-=======
 def execute_pair_loop(
     ctx: click.Context,
->>>>>>> d0b3b1c7
     prompt: str,
     repo_id: Optional[str],
     title: Optional[str],
     no_test: bool,
     no_promote: bool,
     target: str,
-<<<<<<< HEAD
 ):
-=======
 ) -> None:
->>>>>>> d0b3b1c7
     """
     Execute the complete AI pair programming loop.
 
@@ -1346,14 +1283,11 @@
     import time
 
     git_engine = get_git_engine()
-<<<<<<< HEAD
     config_manager = ctx.obj.get("config")
-=======
     if ctx.obj and isinstance(ctx.obj, dict) and 'config' in ctx.obj:
         config_manager = cast(ConfigManager, ctx.obj['config'])
     else:
         config_manager = ConfigManager()
->>>>>>> d0b3b1c7
 
     formatter.print_header("AI Pair Programming Session")
 
@@ -1442,14 +1376,12 @@
         plan = plan_response.plan
         plan_table = formatter.table(headers=["Aspect", "Details"])
         plan_table.add_row("Description", plan.description or "-")
-<<<<<<< HEAD
         plan_table.add_row(
             "Modify", ", ".join(plan.files_to_modify) if plan.files_to_modify else "None"
         )
         plan_table.add_row(
             "Create", ", ".join(plan.files_to_create) if plan.files_to_create else "None"
         )
-=======
 
         modifications = [
             change.path
@@ -1470,7 +1402,6 @@
         plan_table.add_row("Modify", ', '.join(modifications) if modifications else "None")
         plan_table.add_row("Create", ', '.join(creations) if creations else "None")
         plan_table.add_row("Delete", ', '.join(deletions) if deletions else "None")
->>>>>>> d0b3b1c7
         plan_table.add_row("Test Strategy", plan.test_strategy or "None")
         formatter.console.print(plan_table)
 
@@ -1479,9 +1410,7 @@
         formatter.print_info(f"Model: {config_manager.config.models.coding_model}")
         start_time = time.time()
 
-<<<<<<< HEAD
         patch_response = orchestrator.generate_patch(plan=plan, repo_context=context)
-=======
         existing_files: Dict[str, str] = {}
         for change in plan.file_changes:
             if change.action.lower() != "modify":
@@ -1494,7 +1423,6 @@
             plan=plan,
             file_contents=existing_files,
         )
->>>>>>> d0b3b1c7
 
         coding_time = time.time() - start_time
         patch_panel = f"""[bold]Model:[/bold] {patch_response.model_used}
