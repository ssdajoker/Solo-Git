
"""Command implementations for Solo Git CLI."""

import asyncio
import click
from pathlib import Path
from typing import List, Optional
"""Command implementations for the Solo Git CLI."""

from __future__ import annotations

import asyncio
from datetime import datetime
import time
from pathlib import Path
from typing import Iterable, List, NoReturn, Optional

import click
from rich.console import Console

from sologit.core.repository import Repository
from sologit.core.workpad import Workpad
from sologit.engines.git_engine import GitEngine, GitEngineError
from sologit.engines.patch_engine import PatchEngine
from sologit.engines.test_orchestrator import TestConfig, TestOrchestrator, TestStatus
from sologit.state.git_sync import GitStateSync
from sologit.state.manager import StateManager
from sologit.utils.logger import get_logger
from sologit.state.schema import TestResult as StateTestResult
from sologit.ui.formatter import RichFormatter
from sologit.ui.theme import theme
from sologit.utils.logger import get_logger
from sologit.workflows.ci_orchestrator import CIOrchestrator
from sologit.workflows.rollback_handler import RollbackHandler

logger = get_logger(__name__)

formatter = RichFormatter()


_git_engine: Optional[GitEngine] = None
_patch_engine: Optional[PatchEngine] = None
_test_orchestrator: Optional[TestOrchestrator] = None
_git_state_sync: Optional[GitStateSync] = None
_ci_orchestrator: Optional[CIOrchestrator] = None
_rollback_handler: Optional[RollbackHandler] = None


_STATUS_ICONS = {
    TestStatus.PASSED: "✅",
    TestStatus.FAILED: "❌",
    TestStatus.TIMEOUT: "⏳",
    TestStatus.ERROR: "❌",
    TestStatus.SKIPPED: "⚪",
}


def set_formatter_console(console: Console) -> None:
    """Allow the CLI to reuse an externally managed Rich console."""

    formatter.set_console(console)


def abort_with_error(
    message: str,
    details: Optional[str] = None,
    *,
    title: Optional[str] = None,
    help_text: Optional[str] = None,
    tip: Optional[str] = None,
    suggestions: Optional[Iterable[str]] = None,
    docs_url: Optional[str] = None,
) -> None:
    """Render a contextual error panel and abort the active command."""
) -> NoReturn:
    """Display a formatted error with rich context and abort the command."""

    formatter.print_error(
        title or "Command Error",
        message,
        help_text=help_text or "Use the --help flag to review available options.",
        tip=tip or "Common fix: double-check CLI arguments and repository context.",
        suggestions=suggestions or [
            "evogitctl --help",
            "evogitctl history --recent",
        ],
        docs_url=docs_url,
        details=details,
    )
    raise click.Abort()


_git_engine: Optional[GitEngine] = None
_patch_engine: Optional[PatchEngine] = None
_test_orchestrator: Optional[TestOrchestrator] = None
_git_state_sync: Optional[GitStateSync] = None


def get_config_manager() -> ConfigManager:
    """Get or create ConfigManager instance."""

    global _config_manager
    if _config_manager is None:
        _config_manager = ConfigManager()
    return _config_manager


TestEntry = Union[TestConfig, Dict[str, Any]]


def _tests_from_config_entries(
    entries: Optional[Sequence[TestEntry]],
    default_timeout: int,
) -> List[TestConfig]:
    """Convert config entries to TestConfig objects."""
    tests: List[TestConfig] = []

    if not entries:
        return tests

    for entry in entries:
        if isinstance(entry, TestConfig):
            tests.append(entry)
            continue

        if not isinstance(entry, dict):
            logger.warning(f"Ignoring invalid test entry: {entry}")
            continue

        name = entry.get('name')
        cmd = entry.get('cmd')
        if not name or not cmd:
            logger.warning(f"Test entry missing name/cmd: {entry}")
            continue

        timeout_value = entry.get('timeout', default_timeout)
        timeout = int(timeout_value) if timeout_value is not None else default_timeout
        depends_on_raw = entry.get('depends_on', []) or []
        if isinstance(depends_on_raw, list):
            depends_on_list = depends_on_raw
        elif not depends_on_raw:
            depends_on_list = []
        else:
            logger.warning("Ignoring non-list depends_on value for test '%s'", name)
            depends_on_list = []
        tests.append(
            TestConfig(
                name=name,
                cmd=cmd,
                timeout=timeout,
                depends_on=list(depends_on_list),
            )
        )

    return tests


def _parse_test_override(value: str, default_timeout: int) -> TestConfig:
    """Parse CLI test override in the form NAME=CMD[:TIMEOUT]."""
    if '=' not in value:
        raise click.BadParameter("Must be in NAME=CMD[:TIMEOUT] format")

    name, remainder = value.split('=', 1)
    name = name.strip()
    remainder = remainder.strip()

    if not name or not remainder:
        raise click.BadParameter("Both name and command must be provided")

    timeout = default_timeout
    if ':' in remainder:
        cmd, timeout_str = remainder.rsplit(':', 1)
        cmd = cmd.strip()
        try:
            timeout = int(timeout_str.strip())
        except ValueError as exc:
            raise click.BadParameter("Timeout must be an integer") from exc
    else:
        cmd = remainder

    if not cmd:
        raise click.BadParameter("Command cannot be empty")

    return TestConfig(name=name, cmd=cmd, timeout=timeout)
_ci_orchestrator: Optional[CIOrchestrator] = None
_rollback_handler: Optional[RollbackHandler] = None


def get_git_engine() -> GitEngine:
    """Return the singleton GitEngine instance."""

    global _git_engine
    if _git_engine is None:
        _git_engine = GitEngine()
    return _git_engine


def get_patch_engine() -> PatchEngine:
    """Return the singleton PatchEngine instance."""

    global _patch_engine
    if _patch_engine is None:
        _patch_engine = PatchEngine(get_git_engine())
    return _patch_engine


def get_test_orchestrator() -> TestOrchestrator:
    """Return the singleton TestOrchestrator instance."""

    global _test_orchestrator
    if _test_orchestrator is None:
        _test_orchestrator = TestOrchestrator(get_git_engine(), formatter=formatter)
        config = get_config_manager().config.tests
        log_dir = Path(config.log_dir).expanduser() if config.log_dir is not None else None
        _test_orchestrator = TestOrchestrator(
            get_git_engine(),
            sandbox_image=config.sandbox_image,
            execution_mode=config.execution_mode,
            log_dir=log_dir,
            formatter=formatter,
        )
    return _test_orchestrator


def get_git_sync() -> GitStateSync:
    """Return the singleton GitStateSync instance."""

    global _git_state_sync
    if _git_state_sync is None:
        _git_state_sync = GitStateSync()
    return _git_state_sync


def get_ci_orchestrator() -> CIOrchestrator:
    """Return the singleton CI orchestrator."""

    global _ci_orchestrator
    if _ci_orchestrator is None:
        _ci_orchestrator = CIOrchestrator(get_git_engine(), formatter=formatter)
    return _ci_orchestrator


def get_rollback_handler() -> RollbackHandler:
    """Return the singleton rollback handler."""

    global _rollback_handler
    if _rollback_handler is None:
        _rollback_handler = RollbackHandler(get_git_engine(), formatter=formatter)
    return _rollback_handler


def _require_repository(repo: Optional[Repository], repo_id: str) -> Repository:
    """Ensure a repository is available and raise a helpful error otherwise."""

    if repo is None:
        abort_with_error(f"Repository {repo_id} not found")
    return repo


def _require_workpad(workpad: Optional[Workpad], pad_id: str) -> Workpad:
    """Ensure a workpad is available and raise a helpful error otherwise."""

    if workpad is None:
        abort_with_error(f"Workpad {pad_id} not found")
    return workpad


def _format_datetime(value: object) -> str:
    """Format a datetime-like object for output."""

    if isinstance(value, datetime):
        return value.strftime("%Y-%m-%d %H:%M")
    return str(value)


def _build_test_configs(target: str) -> List[TestConfig]:
    """Return default test configurations for the requested target."""

    if target == "full":
        return [
            TestConfig(name="lint", cmd="make lint", timeout=600),
            TestConfig(name="integration", cmd="pytest", timeout=1800),
        ]
    return [
        TestConfig(name="unit-tests", cmd="pytest -m fast", timeout=900),
    ]


@click.group()
def repo() -> None:
    """Repository management commands."""


<<<<<<< HEAD
=======
@repo.command('init')
@click.option('--zip', 'zip_file', type=click.Path(exists=True), help='Initialize from zip file')
@click.option('--git', 'git_url', type=str, help='Initialize from Git URL')
@click.option('--empty', is_flag=True, help='Initialize an empty repository managed by Solo Git')
@click.option('--path', 'target_path', type=click.Path(path_type=Path), help='Directory for empty repository (defaults to Solo Git data dir)')
@click.option('--name', type=str, help='Repository name (optional)')
def repo_init(zip_file: Optional[str], git_url: Optional[str], empty: bool, target_path: Optional[Path], name: Optional[str]):
>>>>>>> a3d3fbdf
@repo.command("init")
@click.option("--zip", "zip_file", type=click.Path(exists=True, path_type=Path), help="Initialize from zip file")
@click.option("--git", "git_url", type=str, help="Initialize from Git URL")
@click.option("--empty", is_flag=True, help="Initialize an empty repository managed by Solo Git")
@click.option(
    "--path",
    "target_path",
    type=click.Path(path_type=Path),
    help="Directory for empty repository (defaults to Solo Git data dir)",
)
@click.option("--name", type=str, help="Repository name (optional)")
def repo_init(
    zip_file: Optional[Path],
    git_url: Optional[str],
    empty: bool,
    target_path: Optional[Path],
    name: Optional[str],
) -> None:
<<<<<<< HEAD
    """Initialize a repository from a zip archive, Git URL, or create an empty repo."""
=======
    """Initialize a new repository from zip file, Git URL, or empty."""
>>>>>>> a3d3fbdf

    formatter.print_header("Repository Initialization")

    sources = {
        "zip": bool(zip_file),
        "git": bool(git_url),
        "empty": bool(empty),
    }
<<<<<<< HEAD
    selected = [key for key, value in sources.items() if value]

    if len(selected) != 1:
        abort_with_error(
            "Invalid Source Specification",
            f"Please specify exactly one of --zip, --git, or --empty. Provided: {', '.join(selected) or 'None'}",
=======
    provided_sources = [label for label, enabled in sources.items() if enabled]

    if len(provided_sources) != 1:
        abort_with_error(
            "Invalid Source Specification",
            "Please specify exactly one of --zip, --git, or --empty.",
>>>>>>> a3d3fbdf
            title="Repository Initialization Blocked",
            help_text="Choose one initialization method to continue.",
            suggestions=[
                "evogitctl repo init --zip app.zip",
                "evogitctl repo init --git https://github.com/user/repo.git",
<<<<<<< HEAD
                "evogitctl repo init --empty --path ./new-repo",
=======
                "evogitctl repo init --empty --name my-repo",
>>>>>>> a3d3fbdf
            ],
            docs_url="docs/SETUP.md#initialize-a-repository",
        )

    git_sync = get_git_sync()

    try:
        if zip_file:
            repo_name = name or zip_file.stem
            formatter.print_info(f"Initializing from zip: {zip_file.name}")
            repo_info = git_sync.init_repo_from_zip(zip_file.read_bytes(), repo_name)
        elif git_url:
<<<<<<< HEAD
            repo_name = name or Path(git_url.rstrip("/")).stem.replace(".git", "")
            formatter.print_info(f"Cloning from: {git_url}")
            repo_info = git_sync.init_repo_from_git(git_url, repo_name)
        else:
            repo_name = name or (target_path.name if target_path else "solo-git-repo")
            formatter.print_info(f"Creating empty repository: {repo_name}")
            repo_info = git_sync.create_empty_repo(
                repo_name, str(target_path) if target_path else None
            )

        formatter.print_success("Repository initialized!")
        summary = formatter.table(headers=["Field", "Value"])
        summary.add_row("ID", f"[cyan]{repo_info['repo_id']}[/cyan]")
        summary.add_row("Name", f"[bold]{repo_info['name']}[/bold]")
        summary.add_row("Path", repo_info.get("path", "-"))
        summary.add_row(
            "Trunk",
            f"[cyan]{repo_info.get('trunk_branch', 'main')}[/cyan]",
        )
        formatter.console.print(summary)

=======
            base = git_url.rstrip("/").split("/")[-1]
            if base.endswith(".git"):
                base = base[:-4]
            repo_name = name or base
            formatter.print_info(f"Cloning from: {git_url}")
            repo_info = git_sync.init_repo_from_git(git_url, repo_name)
        else:
            assert git_url is not None
            repo_name = name or Path(git_url.rstrip("/")).stem
            formatter.print_info(f"Cloning repository from: {git_url}")
            repo_id = git_engine.init_from_git(git_url, repo_name)

        repo_obj = _require_repository(git_engine.get_repo(repo_id), repo_id)

        formatter.print_success("Repository initialized!")
        formatter.print_info(f"Repo ID: {repo_info['repo_id']}")
        formatter.print_info(f"Name: {repo_info['name']}")
        formatter.print_info(f"Path: {repo_info['path']}")
        formatter.print_info(f"Trunk: {repo_info.get('trunk_branch', 'main')}")
        else:
            repo_name = name or (target_path.name if target_path else "solo-git-repo")
            formatter.print_info(f"Creating empty repository: {repo_name}")
            repo_info = git_sync.create_empty_repo(repo_name, str(target_path) if target_path else None)
>>>>>>> a3d3fbdf
    except GitEngineError as exc:
        abort_with_error(
            "Repository initialization failed",
            str(exc),
            title="Repository Initialization Failed",
            help_text="Confirm the source path or URL is reachable and credentials are valid.",
            tip="If cloning from a private remote, ensure SSH keys or tokens are configured.",
        )

    formatter.print_success("Repository initialized!")
    summary = formatter.table(headers=["Field", "Value"])
    summary.add_row("ID", f"[cyan]{repo_info['repo_id']}[/cyan]")
    summary.add_row("Name", f"[bold]{repo_info['name']}[/bold]")
    summary.add_row("Path", repo_info['path'])
    summary.add_row("Trunk", repo_info.get('trunk_branch', 'main'))
    formatter.console.print(summary)


@repo.command("list")
def repo_list() -> None:
    """List registered repositories."""

    git_engine = get_git_engine()
    repos = git_engine.list_repos()

    if not repos:
        formatter.print_info("No repositories found.")
        formatter.print("\n💡 Create a repository with: evogitctl repo init --zip app.zip")
        return

    formatter.print_header(f"Repositories ({len(repos)})")
    table = formatter.table(headers=["ID", "Name", "Trunk", "Workpads", "Created"])

    for repo_obj in repos:
        table.add_row(
            f"[cyan]{repo.id}[/cyan]",
            f"[bold]{repo.name}[/bold]",
            repo.trunk_branch,
            str(repo.workpad_count),
            repo.created_at.strftime('%Y-%m-%d %H:%M')
            f"[cyan]{repo_obj.id}[/cyan]",
            f"[bold]{getattr(repo_obj, 'name', repo_obj.id)}[/bold]",
            getattr(repo_obj, 'trunk_branch', 'main'),
            str(getattr(repo_obj, 'workpad_count', 0)),
            _format_datetime(getattr(repo_obj, 'created_at', '')),
        )

    formatter.console.print(table)


@repo.command("delete")
@click.argument("repo_id")
@click.option("--keep-files", is_flag=True, help="Retain repository directory on disk")
def repo_delete(repo_id: str, keep_files: bool) -> None:
    """Delete a repository and optionally keep its working directory."""

    git_sync = get_git_sync()

    try:
        repo = git_sync.git_engine.get_repo(repo_id)
        if not repo:
            abort_with_error(f"Repository {repo_id} not found")

        formatter.print_info(f"Deleting repository {repo.name} ({repo_id})")
        git_sync.delete_repository(repo_id, remove_files=not keep_files)
        formatter.print_success("Repository deleted")
        if keep_files:
            formatter.print_info("Repository files retained on disk")
    except GitEngineError as exc:
        abort_with_error("Failed to delete repository", str(exc))


@repo.command("info")
@click.argument("repo_id")
def repo_info(repo_id: str) -> None:
    """Display repository metadata."""

    git_engine = get_git_engine()
    repo_obj = git_engine.get_repo(repo_id)

    if not repo_obj:
        available = [f"{r.id} • {getattr(r, 'name', r.id)}" for r in git_engine.list_repos()]
        abort_with_error(
            f"Repository '{repo_id}' is not registered with Solo Git.",
            title="Repository Not Found",
            help_text="Select one of the available repository IDs or initialize a new repository before retrying.",
            tip="Run 'evogitctl repo list' to review active repositories before invoking repo info.",
            suggestions=["evogitctl repo list"] + available[:5],
            docs_url="docs/SETUP.md#initialize-a-repository",
        )

    panel_content = "\n".join(
        [
            f"[bold cyan]Repository:[/bold cyan] {repo_obj.id}",
            f"[bold]Name:[/bold] {repo_obj.name}",
            f"[bold]Path:[/bold] {repo_obj.path}",
            f"[bold]Trunk:[/bold] {repo_obj.trunk_branch}",
            f"[bold]Created:[/bold] {_format_datetime(repo_obj.created_at)}",
            f"[bold]Workpads:[/bold] {getattr(repo_obj, 'workpad_count', 0)} active",
            f"[bold]Source:[/bold] {getattr(repo_obj, 'source_type', 'unknown')}",
        ]
    )

    formatter.print_panel(panel_content, title=f"📦 Repository: {repo_obj.name}")

    if getattr(repo_obj, "source_url", None):
        formatter.print_info(f"Source URL: {repo_obj.source_url}")


@click.group()
def pad() -> None:
    """Workpad management commands."""


@pad.command("create")
@click.argument("title")
@click.option("--repo", "repo_id", type=str, help="Repository ID (required if multiple repos)")
def pad_create(title: str, repo_id: Optional[str]) -> None:
    """Create a new workpad."""

    git_engine = get_git_engine()

    formatter.print_header("Workpad Creation")

    if not repo_id:
        repos = git_engine.list_repos()
        if len(repos) == 0:
            abort_with_error("No repositories found", "Initialize a repository first: evogitctl repo init --zip app.zip")
        elif len(repos) == 1:
            abort_with_error(
                "No repositories found",
                "Initialize a repository first: evogitctl repo init --zip app.zip",
            )
        if len(repos) == 1:
            repo = repos[0]
            repo_id = repo.id
            formatter.print_info(f"Using repository: {repo.name} ({repo_id})")
        else:
            formatter.print_warning("Multiple repositories found. Use --repo to specify an ID.")
            repo_table = formatter.table(headers=["ID", "Name"])
            for repo in repos:
                repo_identifier = getattr(repo, "id", "<unknown>")
                repo_name = getattr(repo, "name", repo_identifier)
                repo_table.add_row(f"[cyan]{repo_identifier}[/cyan]", str(repo_name))
            formatter.print_info_panel(
                "Multiple repositories detected. Please rerun with --repo <ID>.",
                title="Repository Selection Required"
            table = formatter.table(headers=["ID", "Name"])
            for repo_obj in repos:
                table.add_row(f"[cyan]{repo_obj.id}[/cyan]", getattr(repo_obj, "name", repo_obj.id))
            formatter.print_panel(
                "Multiple repositories found. Please rerun with --repo <ID>.",
                title="Repository Selection Required",
            )
            formatter.console.print(table)
            raise click.Abort()

    assert repo_id is not None

    try:
        formatter.print_info(f"Creating workpad: {title}")
        pad_id = git_engine.create_workpad(repo_id, title)

        workpad = git_engine.get_workpad(pad_id)
        assert repo_id is not None
        formatter.print_info(f"Creating workpad: {title}")
        pad_id = git_engine.create_workpad(repo_id, title)
        workpad = _require_workpad(git_engine.get_workpad(pad_id), pad_id)

        formatter.print_success("Workpad created!")
        formatter.print_info(f"Pad ID: {workpad.id}")
        formatter.print_info(f"Title: {workpad.title}")
        formatter.print_info(f"Branch: {workpad.branch_name}")

        details = formatter.table(headers=["Field", "Value"])
        details.add_row("Pad ID", f"[cyan]{workpad.id}[/cyan]")
        details.add_row("Title", f"[bold]{workpad.title}[/bold]")
        details.add_row("Branch", workpad.branch_name)
        details.add_row("Base", "main")
        formatter.console.print(details)

    except GitEngineError as exc:
        abort_with_error("Failed to create workpad", str(exc))


@pad.command("list")
@click.option("--repo", "repo_id", type=str, help="Filter by repository ID")
def pad_list(repo_id: Optional[str]) -> None:
    """List workpads, optionally filtered by repository."""

    git_engine = get_git_engine()
    workpads = git_engine.list_workpads(repo_id)

    if not workpads:
        formatter.print_info("No workpads found.")
        formatter.print("\n💡 Create a workpad with: evogitctl pad create \"add feature\"")
        return

    title = f"Workpads ({len(workpads)})"
    if repo_id:
        title += f" for repo {repo_id}"

    formatter.print_header(title)
    table = formatter.table(headers=["ID", "Title", "Status", "Checkpoints", "Tests", "Created"])

    for pad in workpads:
        # Color-code status
        status_color = "green" if pad.status == "active" else "yellow" if pad.status == "pending" else "red"
        status_display = f"[{status_color}]{pad.status}[/{status_color}]"
    for pad_obj in workpads:
        status = getattr(pad_obj, "status", "unknown")
        status_color = theme.get_status_color(status)
        status_icon = theme.get_status_icon(status)
        status_display = f"[{status_color}]{status_icon} {status}[/{status_color}]"

        test_status = getattr(pad_obj, "test_status", None)
        if test_status:
            if test_status.lower() == "passed":
        test_display = ""
        if pad.test_status:
            test_icon = "✅" if pad.test_status == "passed" else "❌" if pad.test_status == "failed" else "⏳"
            test_display = f"{test_icon} {pad.test_status}"
        if getattr(pad_obj, "test_status", None):
            test_status = pad_obj.test_status
            if test_status == "passed":
                test_display = "✅ passed"
            elif test_status.lower() == "failed":
                test_display = "❌ failed"
            else:
                test_display = "⏳ pending"
        else:
            test_display = "-"

        table.add_row(
            f"[cyan]{pad_obj.id[:8]}[/cyan]",
            f"[bold]{pad_obj.title}[/bold]",
            status_display,
            str(len(pad.checkpoints)),
            test_display,
            pad.created_at.strftime('%Y-%m-%d %H:%M')
            str(len(getattr(pad_obj, "checkpoints", []))),
            test_display,
            _format_datetime(getattr(pad_obj, "created_at", "")),
        )

    formatter.console.print(table)


@pad.command("info")
@click.argument("pad_id")
def pad_info(pad_id: str) -> None:
    """Show workpad information."""

    git_engine = get_git_engine()
    workpad = git_engine.get_workpad(pad_id)

    if not workpad:
        abort_with_error(f"Workpad {pad_id} not found")

    formatter.print_header(f"Workpad Details: {workpad.title}")
    formatter.print_info(f"Workpad: {workpad.id}")
    formatter.print_info(f"Title: {workpad.title}")
    formatter.print_info(f"Repo: {workpad.repo_id}")
    formatter.print_info(f"Branch: {workpad.branch_name}")
    formatter.print_info(f"Status: {workpad.status}")
    formatter.print_info(f"Checkpoints: {len(getattr(workpad, 'checkpoints', []))}")
    if getattr(workpad, "test_status", None):
        formatter.print_info(f"Last Test: {workpad.test_status}")

    status_color = theme.get_status_color(workpad.status)
    status_icon = theme.get_status_icon(workpad.status)
    panel_content = "\n".join(
        [
            f"[bold]Workpad ID:[/bold] [cyan]{workpad.id}[/cyan]",
            f"[bold]Repository:[/bold] {workpad.repo_id}",
            f"[bold]Branch:[/bold] {workpad.branch_name}",
            f"[bold]Status:[/bold] [{status_color}]{status_icon} {workpad.status.upper()}[/{status_color}]",
            f"[bold]Created:[/bold] {_format_datetime(getattr(workpad, 'created_at', ''))}",
            f"[bold]Checkpoints:[/bold] {len(getattr(workpad, 'checkpoints', []))}",
        ]
    )

    if getattr(workpad, "test_status", None):
        test_color = theme.get_status_color(workpad.test_status)
        test_icon = theme.get_status_icon(workpad.test_status)
        panel_content += f"\n[bold]Last Test:[/bold] [{test_color}]{test_icon} {workpad.test_status.upper()}[/{test_color}]"

    formatter.print_panel(panel_content, title="Workpad Summary")

    if getattr(workpad, "checkpoints", None):
        formatter.print_subheader("Checkpoints")
        formatter.print_bullet_list(list(workpad.checkpoints), icon=theme.icons.commit, style=theme.colors.blue)


@pad.command("promote")
@click.argument("pad_id")
def pad_promote(pad_id: str) -> None:
    """Promote a workpad to trunk via a fast-forward merge."""

    git_engine = get_git_engine()
    workpad = _require_workpad(git_engine.get_workpad(pad_id), pad_id)

    if not git_engine.can_promote(pad_id):
        abort_with_error(
            "Cannot promote: not fast-forward-able",
            "Trunk has diverged. Manual merge required before promotion."
        )

    try:
        formatter.print_header("Workpad Promotion")
        formatter.print_info(f"Promoting workpad: {workpad.title}")
        commit_hash = git_engine.promote_workpad(pad_id)

        formatter.print_success("Workpad promoted to trunk!")
        formatter.print_info(f"Commit: {commit_hash}")
        formatter.print_info(f"Branch Removed: {workpad.branch_name}")
        formatter.print_info(f"Trunk Updated: main @ {commit_hash[:8]}")

        details = formatter.table(headers=["Field", "Value"])
        details.add_row("Commit", f"[green]{commit_hash}[/green]")
        details.add_row("Branch Removed", workpad.branch_name)
        details.add_row("Trunk Updated", f"main @ {commit_hash[:8]}")
        formatter.console.print(details)

    except GitEngineError as exc:
        abort_with_error("Promotion failed", str(exc))


@pad.command("diff")
@click.argument("pad_id")
def pad_diff(pad_id: str) -> None:
    """Show the diff for a workpad."""

    git_engine = get_git_engine()
    workpad = git_engine.get_workpad(pad_id)
    if workpad is None:
        abort_with_error(f"Workpad {pad_id} not found")

    diff_text = git_engine.get_diff(pad_id)
    formatter.print_header("Workpad Diff")
    formatter.console.print(diff_text)


@click.group()
def test() -> None:
    """Test execution commands."""


def _default_tests(target: str) -> Sequence[TestConfig]:
    """Return a default set of tests for the given target."""

    if target == "fast":
        return [TestConfig(name="unit-tests", cmd="python -m pytest tests/ -q", timeout=60)]

    return [
        TestConfig(name="unit-tests", cmd="python -m pytest tests/ -q", timeout=60),
        TestConfig(name="integration", cmd="python -m pytest tests/integration/ -q", timeout=120),
    ]


@test.command("run")
@click.argument("pad_id")
@click.option("--target", type=click.Choice(["fast", "full"]), default="fast", show_default=True)
def test_run(pad_id: str, target: str) -> None:
    """Run tests for a workpad."""

    git_engine = get_git_engine()
    workpad = _require_workpad(git_engine.get_workpad(pad_id), pad_id)
    orchestrator = get_test_orchestrator()
    state_manager = StateManager()
    test_orchestrator = get_test_orchestrator()

    formatter.print_header("Test Execution")
    formatter.print_info(f"Workpad: {workpad.title}")

    test_configs = _build_test_configs(target)

    run_info = state_manager.create_test_run(pad_id, target)
    run_id = getattr(run_info, "run_id", None)
    if run_id is None:
        try:
            run_id = run_info["run_id"]
        except (TypeError, KeyError):
            abort_with_error("Could not determine run_id from test run info")
    state_manager.update_test_run(run_id, status="running")

<<<<<<< HEAD
=======
    try:
        results = asyncio.run(orchestrator.run_tests(pad_id, tests=test_configs))
    except Exception as exc:  # pragma: no cover - exercised via tests with mocks
        logger.exception("Test execution failed for %s", pad_id)
    if target == 'fast':
        tests = [
            TestConfig(name="unit-tests", cmd="python -m pytest tests/ -q", timeout=60),
        ]
    else:
        tests = [
            TestConfig(name="unit-tests", cmd="python -m pytest tests/ -q", timeout=60),
            TestConfig(name="integration", cmd="python -m pytest tests/integration/ -q", timeout=120),
            TestConfig(
                name="integration", cmd="python -m pytest tests/integration/ -q", timeout=120
            ),
>>>>>>> a3d3fbdf
    tests = list(_default_tests(target))

    info_panel = "\n".join(
        [
            f"[bold]Workpad:[/bold] {workpad.title}",
            f"[bold]Tests:[/bold] {len(tests)}",
            f"[bold]Execution:[/bold] {'Parallel' if parallel else 'Sequential'}",
            f"[bold]Mode:[/bold] {test_orchestrator.mode.value if hasattr(test_orchestrator, 'mode') else 'unknown'}",
            f"[bold]Target:[/bold] {target}",
        ]
    )
    formatter.print_panel(info_panel, title="🧪 Test Execution")

    try:
<<<<<<< HEAD
=======
        info = f"""[bold]Workpad:[/bold] {workpad.title}
[bold]Tests:[/bold] {len(tests)}
[bold]Execution:[/bold] {'Parallel' if parallel else 'Sequential'}
[bold]Mode:[/bold] {test_orchestrator.mode.value}
[bold]Target:[/bold] {target}"""
        formatter.print_panel(info, title="🧪 Test Execution")

>>>>>>> a3d3fbdf
        with formatter.create_progress() as progress:
            task_id = progress.add_task(f"Running {target} tests...", total=len(tests))

            def on_output(test_name: str, stream: str, line: str) -> None:
                style = "cyan" if stream == "stdout" else "red"
                prefix = "stdout" if stream == "stdout" else "stderr"
                formatter.console.print(f"[{prefix}] {test_name}: {line}", style=style)

            def on_complete(_: TestResult) -> None:
                progress.advance(task_id)

            results: Sequence[TestResult] = asyncio.run(
                test_orchestrator.run_tests(
                    pad_id,
                    tests,
                    parallel=parallel,
                    on_output=on_output,
                    on_test_complete=on_complete,
                )
            )

        formatter.console.print()

        table = formatter.table(headers=["Test", "Status", "Duration", "Mode", "Notes", "Log"])

        for result in results:
        state_results: List[StateTestResult] = []

        for index, result in enumerate(results):
            if result.status == TestStatus.PASSED:
                status_icon = "✅"
            elif result.status == TestStatus.SKIPPED:
                status_icon = "⏭️"
            elif result.status == TestStatus.TIMEOUT:
                status_icon = "⏱️"
            elif result.status == TestStatus.ERROR:
                status_icon = "⚠️"
            else:
                status_icon = "❌"

            status_text = f"{status_icon} {result.status.value}"
            duration_s = result.duration_ms / 1000
            notes = " ".join(segment.strip().replace("\n", " ") for segment in [result.error, result.stderr] if segment)
            if len(notes) > 80:
                notes = notes[:77] + "..."
            log_display = result.log_path.name if result.log_path else "-"

            table.add_row(result.name, status_text, f"{duration_s:.2f}s", result.mode, notes, log_display)

        formatter.console.print(table)

        summary: Dict[str, Any] = test_orchestrator.get_summary(results)
        status_color = "green" if summary['status'] == 'green' else "red"
        summary_text = f"""[bold]Total:[/bold] {summary['total']}
[bold]Passed:[/bold] [green]{summary['passed']}[/green]
[bold]Failed:[/bold] [red]{summary['failed']}[/red]
[bold]Timeout:[/bold] {summary['timeout']}
[bold]Skipped:[/bold] {summary['skipped']}
[bold]Status:[/bold] [{status_color}]{summary['status'].upper()}[/{status_color}]"""

        formatter.print_panel(summary_text, title="📊 Test Summary")

        workpad.test_status = summary['status']
            combined_output = "\n".join(
                segment
                for segment in [result.stdout or "", result.stderr or ""]
                if segment
            )

            state_results.append(
                StateTestResult(
                    test_id=f"{run_id}-{index}",
                    name=result.name,
                    status=result.status.value,
                    duration_ms=result.duration_ms,
                    output=combined_output,
                    error=result.error,
                )
            )

        formatter.console.print(table)

        summary = test_orchestrator.get_summary(results)
        formatter.print_header("Test Summary")

        passed = summary.get("passed", 0)
        failed = summary.get("failed", 0)
        skipped = summary.get("skipped", 0)
        total = summary.get("total", len(results))
        timeout = summary.get("timeout", 0)

        if failed == 0 and timeout == 0:
            formatter.print_success("All tests passed!")
            final_status = "passed"
        else:
            formatter.print_error(
                "Tests Require Attention",
                "Some tests failed or timed out.",
            )
            final_status = "failed"

        log_paths = [res.log_path for res in results if res.log_path]
        if log_paths:
            formatter.print_info(
                f"Detailed logs saved to {log_paths[0].parent}"
            )

    except Exception as exc:
        formatter.print_error(
            "Test Execution Failed",
            "Solo Git could not complete the requested test run.",
            help_text="Inspect the error details below and confirm the test command is valid in your repository.",
            tip="Many failures are caused by missing dependencies—run the command locally to reproduce and install prerequisites.",
        formatter.print_info(f"Passed: {passed}")
        formatter.print_info(f"Failed: {failed}")
        formatter.print_info(f"Skipped: {skipped}")
        formatter.print_info(f"Total: {total}")

        duration_ms = sum(result.duration_ms for result in results)

        state_manager.update_test_run(
            run_id,
            status=final_status,
            total_tests=total,
            passed=passed,
            failed=failed,
            skipped=skipped,
            duration_ms=duration_ms,
            tests=state_results,
        )

    except Exception as exc:  # pragma: no cover - defensive, but tested via mocks
        duration_ms = int((time.time() - run_started_at) * 1000)
        error_result = StateTestResult(
            test_id=f"{run_id}:orchestrator",
            name="orchestrator",
            status=TestStatus.ERROR.value,
            duration_ms=0,
            output="",
            error=str(exc),
        )
        state_manager.update_test_run(
            run_id,
            status="failed",
            total_tests=1,
            passed=0,
            failed=1,
            skipped=0,
            duration_ms=0,
            tests=[error_result],
        )
        abort_with_error(
            "Test execution failed",
            str(exc),
            title="Test Execution Failed",
            help_text="Retry the command once the underlying issue is resolved.",
            tip="Run with --sequential to simplify orchestration when debugging failures.",
            suggestions=[
                f"evogitctl test run {pad_id}",
                f"evogitctl test run {pad_id} --target {target}",
            ],
            docs_url="docs/TESTING_GUIDE.md",
            details=str(exc),
            help_text=f"Workpad: {pad_id}",
            suggestions=[f"evogitctl test run {pad_id}"],
        )

    total = len(results)
    passed = sum(1 for result in results if result.status == TestStatus.PASSED)
    failed = sum(1 for result in results if result.status in {TestStatus.FAILED, TestStatus.ERROR, TestStatus.TIMEOUT})
    skipped = sum(1 for result in results if result.status == TestStatus.SKIPPED)
    duration_ms = sum(result.duration_ms for result in results)

    for result in results:
        icon = _STATUS_ICONS.get(result.status, theme.icons.info)
        formatter.print_info(f"{icon} {result.status.value} — {result.name}")

    formatter.print_subheader("Test Summary")

    if failed == 0:
        formatter.print_success("All tests passed!")
    else:
        formatter.print_warning("Tests Require Attention")
        formatter.print_info("Some tests failed or timed out. Review results below.")

    summary_table = formatter.table(headers=["Metric", "Value"])
    summary_table.add_row("Total", str(total))
    summary_table.add_row("Passed", str(passed))
    summary_table.add_row("Failed", str(failed))
    summary_table.add_row("Skipped", str(skipped))
    summary_table.add_row("Duration (ms)", str(duration_ms))
    formatter.console.print(summary_table)
    formatter.print_info(f"Passed: {passed}")
    formatter.print_info(f"Failed: {failed}")
    formatter.print_info(f"Skipped: {skipped}")

    state_results: List[StateTestResult] = []
    for result in results:
        state_results.append(
            StateTestResult(
                test_id=f"{run_id}:{result.name}",
                name=result.name,
                status=result.status.value,
                duration_ms=result.duration_ms,
                output=(result.stdout or result.stderr or ""),
                error=result.error,
            )
        )

    overall_status = "passed" if failed == 0 else "failed"

    state_manager.update_test_run(
        run_id,
        status=overall_status,
        total_tests=total,
        passed=passed,
        failed=failed,
        skipped=skipped,
        duration_ms=duration_ms,
        tests=state_results,



# ============================================================================
# Phase 3: Auto-Merge and CI Integration Commands
# ============================================================================

@pad.command('auto-merge')
@click.argument('pad_id')
@click.option('--target', type=click.Choice(['fast', 'full']), default='fast', help='Test target')
@click.option('--no-auto-promote', is_flag=True, help='Disable automatic promotion')
@click.option(
    '--test', 'test_overrides', multiple=True,
    help='Override tests as NAME=CMD[:TIMEOUT] (repeat for multiple tests)'
)
@click.pass_context
def pad_auto_merge(
    ctx: click.Context,
    pad_id: str,
    target: str,
    no_auto_promote: bool,
    test_overrides: Tuple[str, ...],
) -> None:
    """
    Run tests and auto-promote if they pass (Phase 3).

    This is the complete auto-merge workflow:
    1. Run tests
    2. Analyze results
    3. Evaluate promotion gate
    4. Auto-promote if approved
    """
    from sologit.workflows.auto_merge import AutoMergeWorkflow
    from sologit.workflows.promotion_gate import PromotionRules

    git_engine = get_git_engine()
    test_orchestrator = get_test_orchestrator()
    state_manager = StateManager()

    workpad = git_engine.get_workpad(pad_id)
    if workpad is None:
        abort_with_error(f"Workpad {pad_id} not found")

    config_manager: ConfigManager
    if ctx.obj and isinstance(ctx.obj, dict) and 'config' in ctx.obj:
        config_manager = cast(ConfigManager, ctx.obj['config'])
    else:
        config_manager = ConfigManager()
    config_tests = config_manager.config.tests
    default_timeout = config_tests.timeout_seconds

    if test_overrides:
        tests = [_parse_test_override(value, default_timeout) for value in test_overrides]
    else:
        suite_entries = config_tests.fast_tests if target == 'fast' else config_tests.full_tests
        tests = _tests_from_config_entries(suite_entries, default_timeout)

        if not tests:
            if target == 'fast':
                tests = [
                    TestConfig(name="unit-tests", cmd="python -m pytest tests/ -q", timeout=60),
                ]
            else:
                tests = [
                    TestConfig(name="unit-tests", cmd="python -m pytest tests/ -q", timeout=60),
                    TestConfig(name="integration", cmd="python -m pytest tests/integration/ -q", timeout=120),
                ]

    # Configure promotion rules (can be loaded from config in future)
    rules = PromotionRules(
        require_tests=True,
        require_all_tests_pass=True,
        require_fast_forward=True
    )

    smoke_tests = _tests_from_config_entries(config_tests.smoke_tests, default_timeout)
    ci_orchestrator = CIOrchestrator(git_engine, test_orchestrator)
    rollback_handler = RollbackHandler(git_engine)

    workflow = AutoMergeWorkflow(
        git_engine,
        test_orchestrator,
        rules,
        state_manager=state_manager,
        ci_orchestrator=ci_orchestrator,
        rollback_handler=rollback_handler,
        ci_smoke_tests=smoke_tests,
        ci_config=config_manager.config.ci,
        rollback_on_ci_red=config_manager.config.rollback_on_ci_red
    )

    formatter.print_header("Auto-Merge Workflow")
    overview = formatter.table(headers=["Field", "Value"])
    overview.add_row("Workpad", f"[bold]{workpad.title}[/bold] ({workpad.id[:8]})")
    overview.add_row("Target", target)
    overview.add_row("Auto-promote", "Enabled" if not no_auto_promote else "Disabled")
    overview.add_row("Tests", str(len(tests)))
    formatter.console.print(overview)

    # Execute workflow
    result = workflow.execute(
            pad_id, tests, parallel=True, auto_promote=not no_auto_promote, target=target
        )

    try:
        formatter.print_header("Auto-Merge Workflow")
        overview = formatter.table(headers=["Field", "Value"])
        overview.add_row("Workpad", f"[bold]{workpad.title}[/bold] ({workpad.id[:8]})")
        overview.add_row("Target", target)
        overview.add_row("Auto-promote", "Enabled" if not no_auto_promote else "Disabled")
        overview.add_row("Tests", str(len(tests)))
        formatter.console.print(overview)

        # Execute workflow
        result = workflow.execute(
            pad_id,
            tests,
            parallel=True,
            auto_promote=not no_auto_promote,
            target=target
        )

        # Display formatted result
        formatter.print_info_panel(workflow.format_result(result), title="Auto-Merge Result")

        # Exit with appropriate code
        if not result.success and result.promotion_decision and not result.promotion_decision.can_promote:
            raise click.Abort()

    except Exception as e:
        abort_with_error("Auto-merge failed", str(e))


@pad.command('evaluate')
@click.argument('pad_id')
def pad_evaluate(pad_id: str) -> None:
    """
    Evaluate promotion gate without promoting (Phase 3).

    Shows whether a workpad is ready to be promoted based on configured rules.
    """
    from sologit.workflows.promotion_gate import PromotionGate, PromotionRules

    git_engine = get_git_engine()

    workpad = git_engine.get_workpad(pad_id)
    if workpad is None:
        abort_with_error(f"Workpad {pad_id} not found")

    # Configure rules
    rules = PromotionRules(
        require_tests=True,
        require_all_tests_pass=True,
        require_fast_forward=True
    )

    if failed == 0:
        formatter.print_success("Test run completed successfully.")
    else:
        formatter.print_warning("Test run completed with failures.")


@click.group()
def ci() -> None:
    """Continuous integration helper commands."""
    """Continuous integration orchestration commands."""


@ci.command('smoke')
@click.argument('repo_id')
@click.option('--commit', help='Commit hash to test (default: HEAD)')
def ci_smoke(repo_id: str, commit: Optional[str]) -> None:
    """
    Run smoke tests for a commit (Phase 3).

    This simulates post-merge CI smoke tests.
    """
    from sologit.workflows.ci_orchestrator import CIOrchestrator

    git_engine = get_git_engine()
    test_orchestrator = get_test_orchestrator()

    repo = git_engine.get_repo(repo_id)
    if not repo:
        abort_with_error(f"Repository {repo_id} not found")
    
    # Get commit hash
    if not commit:
        # Get HEAD commit
        commit = git_engine.get_current_commit(repo_id)

    # Define smoke tests
    smoke_tests = [
        TestConfig(name="smoke-health", cmd="python -c 'print(\"Health check passed\")'", timeout=10),
        TestConfig(name="smoke-unit", cmd="python -m pytest tests/ -q --tb=no", timeout=60),
    ]

    # Create orchestrator
    orchestrator = CIOrchestrator(git_engine, test_orchestrator)
    
    def progress_callback(message: str) -> None:
        formatter.print(f"   {message}")

    try:
        formatter.print_header("CI Smoke Tests")
        info_table = formatter.table(headers=["Field", "Value"])
        info_table.add_row("Repository", f"{repo.name} ({repo_id})")
        info_table.add_row("Commit", commit[:8])
        info_table.add_row("Tests", str(len(smoke_tests)))
        formatter.console.print(info_table)

        # Run smoke tests
        result = orchestrator.run_smoke_tests(
            repo_id,
            commit,
            smoke_tests,
            on_progress=progress_callback
        )

        # Display result
        formatter.print_info_panel(orchestrator.format_result(result), title="Smoke Test Summary")

        # Exit code based on result
        if result.is_red:
            raise click.Abort()

    except Exception as e:
        abort_with_error("Smoke tests failed", str(e))


@ci.command('rollback')
@click.argument('repo_id')
@click.option('--commit', required=True, help='Commit hash to rollback')
@click.option('--recreate-pad/--no-recreate-pad', default=True, help='Recreate workpad for fixes')
def ci_rollback(repo_id: str, commit: str, recreate_pad: bool) -> None:
    """
    Manually rollback a commit (Phase 3).

    Reverts the specified commit and optionally recreates a workpad.
    """
    from sologit.workflows.rollback_handler import RollbackHandler
    from sologit.workflows.ci_orchestrator import CIResult, CIStatus

    git_engine = get_git_engine()

    repo = git_engine.get_repo(repo_id)
    if not repo:
        abort_with_error(f"Repository {repo_id} not found")

    # Create handler
    handler = RollbackHandler(git_engine)

    # Create a fake CI result for the rollback
    fake_ci_result = CIResult(
        repo_id=repo_id,
        commit_hash=commit,
        status=CIStatus.FAILURE,
        duration_ms=0,
        test_results=[],
        message="Manual rollback"
    )

    try:
        formatter.print_header("CI Rollback")
        info_table = formatter.table(headers=["Field", "Value"])
        info_table.add_row("Repository", f"{repo.name} ({repo_id})")
        info_table.add_row("Commit", commit[:8])
        info_table.add_row("Recreate Workpad", "Yes" if recreate_pad else "No")
        formatter.console.print(info_table)

        # Perform rollback
        result = handler.handle_failed_ci(fake_ci_result, recreate_pad)

        # Display result
        formatter.print_info_panel(handler.format_result(result), title="Rollback Result")

        # Exit code
        if not result.success:
            raise click.Abort()


@ci.command("trigger")
@click.argument("pipeline")
def ci_trigger(pipeline: str) -> None:
    """Trigger a CI pipeline (placeholder implementation)."""

    formatter.print_warning(
        "CI integration is not configured for this environment."
@test.command('analyze')
@click.argument('pad_id')
def test_analyze(pad_id: str) -> None:
    """
    Analyze test failures for a workpad (Phase 3).

    Shows failure patterns and suggested fixes.
    """
    from sologit.analysis.test_analyzer import TestAnalyzer

    git_engine = get_git_engine()
    test_orchestrator = get_test_orchestrator()

    workpad = git_engine.get_workpad(pad_id)
    if not workpad:
        abort_with_error(f"Workpad {pad_id} not found")

    # Check if tests have been run
    # In a full implementation, we'd cache test results
    # For now, prompt user to run tests first

    formatter.print_header("Test Failure Analysis")
    formatter.print_warning("Test analysis requires recent test results.")
    formatter.print_info(f"Run: [bold]evogitctl test run {pad_id}[/bold] before analyzing.")
    formatter.print_info_panel(
        "In Phase 3, test results will be cached and analyzed automatically.",
        title="Coming Soon"
    )


# ============================================================================
# Phase 4: Complete Pair Loop Implementation
# ============================================================================


<<<<<<< HEAD
=======
def execute_pair_loop(
    ctx: click.Context,
    prompt: str,
    repo_id: Optional[str],
    title: Optional[str],
    no_test: bool,
    no_promote: bool,
    target: str,
) -> None:
    """
    Execute the complete AI pair programming loop.

    This is the core workflow of Solo Git:
    1. Select/validate repository
    2. Create ephemeral workpad
    3. AI plans implementation
    4. AI generates patch
    5. Apply patch to workpad
    6. Run tests (optional)
    7. Auto-promote if green (optional)

    Args:
        ctx: Click context
        prompt: Natural language task description
        repo_id: Repository ID (auto-selected if None)
        title: Workpad title (derived from prompt if None)
        no_test: Skip test execution
        no_promote: Disable automatic promotion
        target: Test target (fast/full)
    """
    from sologit.orchestration.ai_orchestrator import AIOrchestrator
    from sologit.engines.patch_engine import PatchEngine
    from sologit.workflows.auto_merge import AutoMergeWorkflow
    from sologit.workflows.promotion_gate import PromotionRules

    import time

    git_engine = get_git_engine()
    if ctx.obj and isinstance(ctx.obj, dict) and 'config' in ctx.obj:
        config_manager = cast(ConfigManager, ctx.obj['config'])
    else:
        config_manager = ConfigManager()

    formatter.print_header("AI Pair Programming Session")

    # Step 1: Select repository
    if not repo_id:
        repos = git_engine.list_repos()
        if len(repos) == 0:
            abort_with_error(
                "No repositories found",
                "Initialize a repository first: evogitctl repo init --zip app.zip"
            )
        elif len(repos) == 1:
            repo_id = repos[0].id
            formatter.print_info(f"Using repository: {repos[0].name} ({repo_id})")
        else:
            repo_table = formatter.table(headers=["ID", "Name", "Trunk"])
            for repo in repos:
                repo_table.add_row(f"[cyan]{repo.id}[/cyan]", repo.name, repo.trunk_branch)
            formatter.print_info_panel(
                "Multiple repositories detected. Re-run with --repo <ID> to specify the target.",
                title="Repository Selection Required"
            )
            formatter.console.print(repo_table)
            raise click.Abort()

    # Validate repository exists
    repo = git_engine.get_repo(repo_id)
    if not repo:
        abort_with_error(f"Repository {repo_id} not found")

    # Step 2: Create workpad title if missing
    if not title:
        words = prompt.split()[:5]
        title = '-'.join(words).lower()
        title = ''.join(c if c.isalnum() or c == '-' else '-' for c in title)
        title = '-'.join(filter(None, title.split('-')))

    overview = formatter.table(headers=["Field", "Value"])
    overview.add_row("Repository", f"{repo.name} ({repo_id})")
    overview.add_row("Prompt", prompt)
    overview.add_row("Workpad Title", title)
    overview.add_row("Tests", "Skipped" if no_test else target)
    overview.add_row("Auto-Promote", "Disabled" if no_promote else "Enabled")
    formatter.console.print(overview)

    pad_id: Optional[str] = None  # Ensure pad_id is assigned before use; check for None if used after try block

    try:
        formatter.print_subheader("Workpad Setup")
        formatter.print_info("Creating ephemeral workpad...")
        pad_id = git_engine.create_workpad(repo_id, title)
        workpad = git_engine.get_workpad(pad_id)
        formatter.print_success("Workpad created")

        workpad_table = formatter.table(headers=["Field", "Value"])
        workpad_table.add_row("Workpad ID", f"[cyan]{pad_id}[/cyan]")
        workpad_table.add_row("Branch", workpad.branch_name)
        workpad_table.add_row("Base", repo.trunk_branch)
        formatter.console.print(workpad_table)

        # Step 3: AI Planning
        formatter.print_subheader("AI Planning")
        formatter.print_info(f"Model: {config_manager.config.models.planning_model}")
        start_time = time.time()

        orchestrator = AIOrchestrator(config_manager, formatter=formatter)

        repo_map = git_engine.get_repo_map(repo_id)
        context = {
            'repo_id': repo_id,
            'repo_name': repo.name,
            'file_tree': repo_map,
            'trunk_branch': repo.trunk_branch
        }

        plan_response = orchestrator.plan(
            prompt=prompt,
            repo_context=context
        )

        planning_time = time.time() - start_time
        plan_panel = f"""[bold]Model:[/bold] {plan_response.model_used}
[bold]Duration:[/bold] {planning_time:.1f}s
[bold]Cost:[/bold] ${plan_response.cost_usd:.4f}
[bold]Complexity:[/bold] {plan_response.complexity.score:.2f}"""
        formatter.print_info_panel(plan_panel, title="Plan Generation")

        plan = plan_response.plan
        plan_table = formatter.table(headers=["Aspect", "Details"])
        plan_table.add_row("Description", plan.description or "-")
        plan_table.add_row(
            "Modify",
            ', '.join(plan.files_to_modify) if plan.files_to_modify else "None"
        )
        plan_table.add_row(
            "Create",
            ', '.join(plan.files_to_create) if plan.files_to_create else "None"
        )
        plan_table.add_row("Test Strategy", plan.test_strategy or "None")
        formatter.console.print(plan_table)

        # Step 4: Generate Patch
        formatter.print_subheader("Code Generation")
        formatter.print_info(f"Model: {config_manager.config.models.coding_model}")
        start_time = time.time()

        patch_response = orchestrator.generate_patch(
            plan=plan,
            repo_context=context
        )

        coding_time = time.time() - start_time
        patch_panel = f"""[bold]Model:[/bold] {patch_response.model_used}
[bold]Duration:[/bold] {coding_time:.1f}s
[bold]Cost:[/bold] ${patch_response.cost_usd:.4f}"""
        formatter.print_info_panel(patch_panel, title="Patch Generation")

        patch = patch_response.patch
        if patch.description:
            formatter.print_info(f"Patch notes: {patch.description}")

        # Step 5: Apply Patch
        formatter.print_subheader("Applying Patch")
        patch_engine = get_patch_engine()

        try:
            result = patch_engine.apply_patch(pad_id, patch.diff)
            formatter.print_success("Patch applied successfully")
            diff_table = formatter.table(headers=["Metric", "Value"])
            diff_table.add_row("Files Changed", str(result.files_changed))
            diff_table.add_row("Insertions", f"+{result.insertions}")
            diff_table.add_row("Deletions", f"-{result.deletions}")
            formatter.console.print(diff_table)

        except Exception as e:
            abort_with_error(
                "Failed to apply patch",
                f"Workpad preserved for manual inspection: {pad_id}\n{e}"
            )

        # Step 6: Run Tests (optional)
        if not no_test:
            formatter.print_subheader("Test Execution")
            formatter.print_info(f"Running {target} test suite")

            if target == 'fast':
                tests = [
                    TestConfig(name="unit-tests", cmd="python -m pytest tests/ -q --tb=short", timeout=60),
                ]
            else:
                tests = [
                    TestConfig(name="unit-tests", cmd="python -m pytest tests/ -q --tb=short", timeout=60),
                    TestConfig(name="integration", cmd="python -m pytest tests/integration/ -q --tb=short", timeout=120),
                ]
>>>>>>> a3d3fbdf
@ci.command("status")
@click.argument("repo_id")
def ci_status(repo_id: str) -> None:
    """Display CI status information for a repository."""

            test_orchestrator = get_test_orchestrator()
            results = test_orchestrator.run_tests_sync(pad_id, tests, parallel=True)

            results_table = formatter.table(headers=["Test", "Status", "Duration", "Notes"])
            all_passed = True
            for result in results:
                is_passed = result.status.value == "passed"
                status_color = theme.get_status_color(result.status.value)
                status_icon = theme.get_status_icon(result.status.value)
                duration_s = result.duration_ms / 1000
                notes = (result.stdout or result.stderr or "").split('\n')
                summary_note = next((line for line in notes if line.strip()), "")
                results_table.add_row(
                    result.name,
                    f"[{status_color}]{status_icon} {result.status.value.upper()}[/{status_color}]",
                    f"{duration_s:.1f}s",
                    summary_note[:80]
                )
                if not is_passed:
                    all_passed = False

            formatter.console.print(results_table)

            summary = test_orchestrator.get_summary(results)
            status_color = theme.get_status_color(summary['status'])
            summary_panel = f"""[bold]Total:[/bold] {summary['total']}
[bold]Passed:[/bold] [green]{summary['passed']}[/green]
[bold]Failed:[/bold] [red]{summary['failed']}[/red]
[bold]Skipped:[/bold] {summary['skipped']}
[bold]Status:[/bold] [{status_color}]{summary['status'].upper()}[/{status_color}]"""
            formatter.print_info_panel(summary_panel, title="Test Summary")

            if all_passed and not no_promote:
                formatter.print_success("All tests passed! Promoting to trunk...")

                try:
                    commit_hash = git_engine.promote_workpad(pad_id)
                    formatter.print_success_panel(
                        f"Commit: {commit_hash}\nBranch: {repo.trunk_branch}",
                        title="Promotion Complete"
                    )

                    total_cost = plan_response.cost_usd + patch_response.cost_usd
                    formatter.print_info(f"Total AI cost: ${total_cost:.4f}")

                except Exception as e:
                    abort_with_error(
                        "Promotion failed",
                        f"Workpad preserved: {pad_id}\nManually promote with: evogitctl pad promote {pad_id}\n{e}"
                    )

            elif not all_passed:
                formatter.print_warning(
                    f"Tests failed. Workpad preserved for fixes: {pad_id}"
                )
                formatter.print_info(f"View diff: evogitctl pad diff {pad_id}")
                formatter.print_info(f"Run tests: evogitctl test run {pad_id}")
                formatter.print_info(f"Promote manually: evogitctl pad promote {pad_id}")
                raise click.Abort()
    formatter.print_header("CI Status")
    formatter.print_info(f"Repository: {repo_id}")
    formatter.print_info(
        "CI orchestration helpers are not fully configured in this testing build."
    )
    formatter.print_info(f"Requested pipeline: {pipeline}")


        else:
            formatter.print_warning(
                f"Tests skipped. Workpad ready for manual testing: {pad_id}"
            )
            formatter.print_info(f"Run tests: evogitctl test run {pad_id}")
            formatter.print_info(f"View diff: evogitctl pad diff {pad_id}")
            if not no_promote:
                formatter.print_info(f"Promote: evogitctl pad promote {pad_id}")

    except click.Abort:
        raise
    except Exception as e:
        logger.exception("Pair loop failed")
        abort_with_error(
            "Unexpected error during pair session",
            f"Workpad may be in inconsistent state: {pad_id if 'pad_id' in locals() else 'N/A'}\n{e}"
        )
def execute_pair_loop(
    *,
    ctx: click.Context,
    prompt: str,
    repo_id: Optional[str] = None,
    title: Optional[str] = None,
    no_test: bool = False,
    no_promote: bool = False,
    target: str = "fast",
) -> None:
    """Placeholder pair-programming loop used by the CLI."""

    formatter.print_warning(
        "AI pair programming is not available in this build.",
    )
    formatter.print_info(
        "Requested prompt: %s" % prompt
    )<|MERGE_RESOLUTION|>--- conflicted
+++ resolved
@@ -291,8 +291,6 @@
     """Repository management commands."""
 
 
-<<<<<<< HEAD
-=======
 @repo.command('init')
 @click.option('--zip', 'zip_file', type=click.Path(exists=True), help='Initialize from zip file')
 @click.option('--git', 'git_url', type=str, help='Initialize from Git URL')
@@ -300,7 +298,6 @@
 @click.option('--path', 'target_path', type=click.Path(path_type=Path), help='Directory for empty repository (defaults to Solo Git data dir)')
 @click.option('--name', type=str, help='Repository name (optional)')
 def repo_init(zip_file: Optional[str], git_url: Optional[str], empty: bool, target_path: Optional[Path], name: Optional[str]):
->>>>>>> a3d3fbdf
 @repo.command("init")
 @click.option("--zip", "zip_file", type=click.Path(exists=True, path_type=Path), help="Initialize from zip file")
 @click.option("--git", "git_url", type=str, help="Initialize from Git URL")
@@ -319,11 +316,8 @@
     target_path: Optional[Path],
     name: Optional[str],
 ) -> None:
-<<<<<<< HEAD
     """Initialize a repository from a zip archive, Git URL, or create an empty repo."""
-=======
     """Initialize a new repository from zip file, Git URL, or empty."""
->>>>>>> a3d3fbdf
 
     formatter.print_header("Repository Initialization")
 
@@ -332,31 +326,25 @@
         "git": bool(git_url),
         "empty": bool(empty),
     }
-<<<<<<< HEAD
     selected = [key for key, value in sources.items() if value]
 
     if len(selected) != 1:
         abort_with_error(
             "Invalid Source Specification",
             f"Please specify exactly one of --zip, --git, or --empty. Provided: {', '.join(selected) or 'None'}",
-=======
     provided_sources = [label for label, enabled in sources.items() if enabled]
 
     if len(provided_sources) != 1:
         abort_with_error(
             "Invalid Source Specification",
             "Please specify exactly one of --zip, --git, or --empty.",
->>>>>>> a3d3fbdf
             title="Repository Initialization Blocked",
             help_text="Choose one initialization method to continue.",
             suggestions=[
                 "evogitctl repo init --zip app.zip",
                 "evogitctl repo init --git https://github.com/user/repo.git",
-<<<<<<< HEAD
                 "evogitctl repo init --empty --path ./new-repo",
-=======
                 "evogitctl repo init --empty --name my-repo",
->>>>>>> a3d3fbdf
             ],
             docs_url="docs/SETUP.md#initialize-a-repository",
         )
@@ -369,7 +357,6 @@
             formatter.print_info(f"Initializing from zip: {zip_file.name}")
             repo_info = git_sync.init_repo_from_zip(zip_file.read_bytes(), repo_name)
         elif git_url:
-<<<<<<< HEAD
             repo_name = name or Path(git_url.rstrip("/")).stem.replace(".git", "")
             formatter.print_info(f"Cloning from: {git_url}")
             repo_info = git_sync.init_repo_from_git(git_url, repo_name)
@@ -391,7 +378,6 @@
         )
         formatter.console.print(summary)
 
-=======
             base = git_url.rstrip("/").split("/")[-1]
             if base.endswith(".git"):
                 base = base[:-4]
@@ -415,7 +401,6 @@
             repo_name = name or (target_path.name if target_path else "solo-git-repo")
             formatter.print_info(f"Creating empty repository: {repo_name}")
             repo_info = git_sync.create_empty_repo(repo_name, str(target_path) if target_path else None)
->>>>>>> a3d3fbdf
     except GitEngineError as exc:
         abort_with_error(
             "Repository initialization failed",
@@ -802,8 +787,6 @@
             abort_with_error("Could not determine run_id from test run info")
     state_manager.update_test_run(run_id, status="running")
 
-<<<<<<< HEAD
-=======
     try:
         results = asyncio.run(orchestrator.run_tests(pad_id, tests=test_configs))
     except Exception as exc:  # pragma: no cover - exercised via tests with mocks
@@ -819,7 +802,6 @@
             TestConfig(
                 name="integration", cmd="python -m pytest tests/integration/ -q", timeout=120
             ),
->>>>>>> a3d3fbdf
     tests = list(_default_tests(target))
 
     info_panel = "\n".join(
@@ -834,8 +816,6 @@
     formatter.print_panel(info_panel, title="🧪 Test Execution")
 
     try:
-<<<<<<< HEAD
-=======
         info = f"""[bold]Workpad:[/bold] {workpad.title}
 [bold]Tests:[/bold] {len(tests)}
 [bold]Execution:[/bold] {'Parallel' if parallel else 'Sequential'}
@@ -843,7 +823,6 @@
 [bold]Target:[/bold] {target}"""
         formatter.print_panel(info, title="🧪 Test Execution")
 
->>>>>>> a3d3fbdf
         with formatter.create_progress() as progress:
             task_id = progress.add_task(f"Running {target} tests...", total=len(tests))
 
@@ -1387,8 +1366,6 @@
 # ============================================================================
 
 
-<<<<<<< HEAD
-=======
 def execute_pair_loop(
     ctx: click.Context,
     prompt: str,
@@ -1585,7 +1562,6 @@
                     TestConfig(name="unit-tests", cmd="python -m pytest tests/ -q --tb=short", timeout=60),
                     TestConfig(name="integration", cmd="python -m pytest tests/integration/ -q --tb=short", timeout=120),
                 ]
->>>>>>> a3d3fbdf
 @ci.command("status")
 @click.argument("repo_id")
 def ci_status(repo_id: str) -> None:
