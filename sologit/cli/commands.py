
"""Command implementations for Solo Git CLI."""

import asyncio
<<<<<<< HEAD
import click
from pathlib import Path
from typing import List, Optional
=======
import time
from pathlib import Path
from typing import Any, Callable, Dict, Iterable, List, NoReturn, Optional, Sequence, Tuple, TypeVar, Union, cast

import click
from rich.console import Console
>>>>>>> 02ca9b9a

from sologit.config.manager import ConfigManager
from sologit.engines.git_engine import GitEngine, GitEngineError
from sologit.engines.patch_engine import PatchEngine
<<<<<<< HEAD
from sologit.engines.test_orchestrator import TestOrchestrator, TestConfig
from sologit.workflows.ci_orchestrator import CIOrchestrator
from sologit.workflows.rollback_handler import RollbackHandler
from sologit.state.manager import StateManager
from sologit.state.git_sync import GitStateSync
=======
>>>>>>> 02ca9b9a
from sologit.engines.test_orchestrator import (
    TestConfig,
    TestOrchestrator,
    TestResult,
    TestStatus,
)
from sologit.state.manager import StateManager
from sologit.utils.logger import get_logger
from sologit.ui.formatter import RichFormatter
from sologit.ui.theme import theme
from sologit.workflows.ci_orchestrator import CIOrchestrator
from sologit.workflows.rollback_handler import RollbackHandler

logger = get_logger(__name__)

# Initialize Rich formatter
formatter = RichFormatter()


def set_formatter_console(console: Console) -> None:
    """Allow external modules to configure the console used by the formatter."""
    formatter.set_console(console)


def abort_with_error(
    message: str,
    details: Optional[str] = None,
    *,
    title: Optional[str] = None,
    help_text: Optional[str] = None,
    tip: Optional[str] = None,
    suggestions: Optional[List[str]] = None,
    docs_url: Optional[str] = None,
) -> None:
    """Display a formatted error with rich context and abort the command."""

    default_help = help_text or "Use the --help flag to review available options."
    default_tip = tip or "Common fix: double-check CLI arguments and repository context."
    default_suggestions = suggestions or [
        "evogitctl --help",
        "evogitctl history --recent",
    ]

    formatter.print_error(
        title or "Command Error",
        message,
        help_text=default_help,
        tip=default_tip,
        suggestions=default_suggestions,
        docs_url=docs_url or "docs/SETUP.md",
        details=details,
    )
def abort_with_error(message: str, details: Optional[str] = None) -> NoReturn:
    """Display a formatted error and abort the command."""
    plain_message = f"Error: {message}"
    formatter.print_error(plain_message)

    content = f"[bold]{plain_message}[/bold]"
    if details:
        content += f"\n\n{details}"
    formatter.print_error_panel(content)
    raise click.Abort()


# Initialize engines (singleton pattern)
_git_engine: Optional[GitEngine] = None
_patch_engine: Optional[PatchEngine] = None
_test_orchestrator: Optional[TestOrchestrator] = None
_config_manager: Optional[ConfigManager] = None
_git_state_sync: Optional[GitStateSync] = None


def get_config_manager() -> ConfigManager:
    """Get or create ConfigManager instance."""

    global _config_manager
    if _config_manager is None:
        _config_manager = ConfigManager()
    return _config_manager


TestEntry = Union[TestConfig, Dict[str, Any]]


def _tests_from_config_entries(
    entries: Optional[Sequence[TestEntry]],
    default_timeout: int,
) -> List[TestConfig]:
    """Convert config entries to TestConfig objects."""
    tests: List[TestConfig] = []

    if not entries:
        return tests

    for entry in entries:
        if isinstance(entry, TestConfig):
            tests.append(entry)
            continue

        if not isinstance(entry, dict):
            logger.warning(f"Ignoring invalid test entry: {entry}")
            continue

        name = entry.get('name')
        cmd = entry.get('cmd')
        if not name or not cmd:
            logger.warning(f"Test entry missing name/cmd: {entry}")
            continue

        timeout_value = entry.get('timeout', default_timeout)
        timeout = int(timeout_value) if timeout_value is not None else default_timeout
        depends_on_raw = entry.get('depends_on', []) or []
        if isinstance(depends_on_raw, list):
            depends_on_list = depends_on_raw
        elif not depends_on_raw:
            depends_on_list = []
        else:
            logger.warning("Ignoring non-list depends_on value for test '%s'", name)
            depends_on_list = []
        tests.append(
            TestConfig(
                name=name,
                cmd=cmd,
                timeout=timeout,
                depends_on=list(depends_on_list),
            )
        )

    return tests


def _parse_test_override(value: str, default_timeout: int) -> TestConfig:
    """Parse CLI test override in the form NAME=CMD[:TIMEOUT]."""
    if '=' not in value:
        raise click.BadParameter("Must be in NAME=CMD[:TIMEOUT] format")

    name, remainder = value.split('=', 1)
    name = name.strip()
    remainder = remainder.strip()

    if not name or not remainder:
        raise click.BadParameter("Both name and command must be provided")

    timeout = default_timeout
    if ':' in remainder:
        cmd, timeout_str = remainder.rsplit(':', 1)
        cmd = cmd.strip()
        try:
            timeout = int(timeout_str.strip())
        except ValueError as exc:
            raise click.BadParameter("Timeout must be an integer") from exc
    else:
        cmd = remainder

    if not cmd:
        raise click.BadParameter("Command cannot be empty")

    return TestConfig(name=name, cmd=cmd, timeout=timeout)


def get_git_engine() -> GitEngine:
    """Get or create GitEngine instance."""
    global _git_engine
    if _git_engine is None:
        _git_engine = GitEngine()
    return _git_engine


def get_patch_engine() -> PatchEngine:
    """Get or create PatchEngine instance."""
    global _patch_engine
    if _patch_engine is None:
        _patch_engine = PatchEngine(get_git_engine())
    return _patch_engine


def get_test_orchestrator() -> TestOrchestrator:
    """Get or create TestOrchestrator instance."""
    global _test_orchestrator
    if _test_orchestrator is None:
        config = get_config_manager().config.tests
        log_dir = Path(config.log_dir).expanduser()
        _test_orchestrator = TestOrchestrator(
            get_git_engine(),
            sandbox_image=config.sandbox_image,
            execution_mode=config.execution_mode,
            log_dir=log_dir,
            formatter=formatter,
        )
    return _test_orchestrator


def get_git_sync() -> GitStateSync:
    """Get or create GitStateSync instance."""

    global _git_state_sync
    if _git_state_sync is None:
        _git_state_sync = GitStateSync()
    return _git_state_sync


@click.group()
def repo() -> None:
    """Repository management commands."""
    pass


@repo.command('init')
@click.option('--zip', 'zip_file', type=click.Path(exists=True), help='Initialize from zip file')
@click.option('--git', 'git_url', type=str, help='Initialize from Git URL')
@click.option('--empty', is_flag=True, help='Initialize an empty repository managed by Solo Git')
@click.option('--path', 'target_path', type=click.Path(path_type=Path), help='Directory for empty repository (defaults to Solo Git data dir)')
@click.option('--name', type=str, help='Repository name (optional)')
<<<<<<< HEAD
def repo_init(zip_file: Optional[str], git_url: Optional[str], empty: bool, target_path: Optional[Path], name: Optional[str]):
    """Initialize a new repository from zip file or Git URL."""
    formatter.print_header("Repository Initialization")

    sources = [bool(zip_file), bool(git_url), empty]
    if sum(1 for flag in sources if flag) != 1:
        abort_with_error("Must specify exactly one of --zip, --git, or --empty")
=======
def repo_init(zip_file: Optional[str], git_url: Optional[str], name: Optional[str]) -> None:
    """Initialize a new repository from zip file or Git URL."""
    formatter.print_header("Repository Initialization")

    if not zip_file and not git_url:
        abort_with_error(
            "Missing Repository Source",
            "Provide either --zip <path> or --git <url> so Solo Git knows where to initialize from.",
            title="Repository Initialization Blocked",
            help_text="Choose exactly one source option. Use --zip for local archives or --git for remote repositories.",
            tip="If you already cloned locally, package it as a zip and pass --zip to speed up initialization.",
            suggestions=[
                "evogitctl repo init --zip app.zip",
                "evogitctl repo init --git https://github.com/org/project.git",
            ],
            docs_url="docs/SETUP.md#initialize-a-repository",
        )

    if zip_file and git_url:
        abort_with_error(
            "Conflicting Options Provided",
            "Only one source can be used at a time. Pass either --zip or --git, not both.",
            title="Repository Initialization Blocked",
            help_text="Remove one of the flags and rerun the command.",
            tip="Use --zip when you have a packaged archive and --git for hosted repositories.",
            suggestions=[
                "evogitctl repo init --zip app.zip",
                "evogitctl repo init --git https://github.com/org/project.git",
            ],
            docs_url="docs/SETUP.md#initialize-a-repository",
        )
>>>>>>> 02ca9b9a

    git_sync = get_git_sync()

    try:
<<<<<<< HEAD
        if empty:
            repo_name = name or (target_path.name if target_path else "solo-git-repo")
            formatter.print_info(f"Creating empty repository: {repo_name}")
            repo_info = git_sync.create_empty_repo(repo_name, str(target_path) if target_path else None)
        elif zip_file:
=======
        if zip_file:
            if zip_file is None:
                abort_with_error("Internal error: zip_file is unexpectedly None")
>>>>>>> 02ca9b9a
            zip_path = Path(zip_file)
            formatter.print_info(f"Initializing repository from zip: {zip_path.name}")
            repo_name = name or zip_path.stem
            repo_info = git_sync.init_repo_from_zip(zip_path.read_bytes(), repo_name)
        else:
<<<<<<< HEAD
=======
            if git_url is None:
                abort_with_error("Internal error: git_url is unexpectedly None")
            if not name:
                name = Path(git_url).stem.replace('.git', '')
>>>>>>> 02ca9b9a
            formatter.print_info(f"Cloning repository from: {git_url}")
            repo_info = git_sync.init_repo_from_git(git_url, name)

        formatter.print_success("Repository initialized!")
        formatter.print_info(f"Repo ID: {repo_info['repo_id']}")
        formatter.print_info(f"Name: {repo_info['name']}")
        formatter.print_info(f"Path: {repo_info['path']}")
        formatter.print_info(f"Trunk: {repo_info.get('trunk_branch', 'main')}")

        summary_table = formatter.table(headers=["Field", "Value"])
        summary_table.add_row("ID", f"[cyan]{repo_info['repo_id']}[/cyan]")
        summary_table.add_row("Name", f"[bold]{repo_info['name']}[/bold]")
        summary_table.add_row("Path", str(repo_info['path']))
        summary_table.add_row("Trunk", f"[cyan]{repo_info.get('trunk_branch', 'main')}[/cyan]")

        formatter.console.print(summary_table)

    except GitEngineError as e:
        abort_with_error(
            "Repository initialization failed",
            str(e),
            title="Repository Initialization Blocked",
            help_text="Confirm the source path or URL is reachable and that your credentials allow cloning the repository.",
            tip="If cloning from a private remote, ensure your SSH keys or HTTPS tokens are configured locally.",
            suggestions=[
                "Retry the command with --verbose",
                "Check git remote access manually",
            ],
            docs_url="docs/SETUP.md#initialize-a-repository",
        )


@repo.command('list')
def repo_list() -> None:
    """List all repositories."""
    git_engine = get_git_engine()
    repos = git_engine.list_repos()
    
    if not repos:
        formatter.print_info("No repositories found.")
        formatter.print("\n💡 Create a repository with: evogitctl repo init --zip app.zip")
        return
    
    # Create a Rich table
    formatter.print_header(f"Repositories ({len(repos)})")
    table = formatter.table(headers=["ID", "Name", "Trunk", "Workpads", "Created"])
    
    for repo in repos:
        table.add_row(
            f"[cyan]{repo.id}[/cyan]",
            f"[bold]{repo.name}[/bold]",
            repo.trunk_branch,
            str(repo.workpad_count),
            repo.created_at.strftime('%Y-%m-%d %H:%M')
        )
    
    formatter.console.print(table)


@repo.command('delete')
@click.argument('repo_id')
@click.option('--keep-files', is_flag=True, help='Retain repository directory on disk')
def repo_delete(repo_id: str, keep_files: bool):
    """Delete a repository and clean up associated state."""

    git_sync = get_git_sync()

    try:
        repo = git_sync.git_engine.get_repo(repo_id)
        if not repo:
            abort_with_error(f"Repository {repo_id} not found")

        formatter.print_info(f"Deleting repository {repo.name} ({repo_id})")
        git_sync.delete_repository(repo_id, remove_files=not keep_files)
        formatter.print_success("Repository deleted")
        if keep_files:
            formatter.print_info("Repository files retained on disk")
    except GitEngineError as exc:
        abort_with_error(str(exc), "Failed to delete repository")
    formatter.console.print()


@repo.command('info')
@click.argument('repo_id')
def repo_info(repo_id: str) -> None:
    """Show repository information."""
    git_engine = get_git_engine()
    repo = git_engine.get_repo(repo_id)
    
    if not repo:
        available = [f"{r.id} • {getattr(r, 'name', r.id)}" for r in git_engine.list_repos()]
        formatter.print_error(
            "Repository Not Found",
            f"Repository '{repo_id}' is not registered with Solo Git.",
            help_text="Select one of the available repository IDs or initialize a new repository before retrying.",
            tip="Run 'evogitctl repo list' to review active repositories before invoking repo info.",
            suggestions=["evogitctl repo list"] + available[:5],
            docs_url="docs/SETUP.md#initialize-a-repository",
        )

    if repo is None:
        formatter.print_error(f"Repository {repo_id} not found")
        raise click.Abort()
    
    # Create formatted info panel
    info = f"""[bold cyan]Repository:[/bold cyan] {repo.id}
[bold]Name:[/bold] {repo.name}
[bold]Path:[/bold] {repo.path}
[bold]Trunk:[/bold] {repo.trunk_branch}
[bold]Created:[/bold] {repo.created_at.strftime('%Y-%m-%d %H:%M:%S')}
[bold]Workpads:[/bold] {repo.workpad_count} active
[bold]Source:[/bold] {repo.source_type}"""
    
    if repo.source_url:
        info += f"\n[bold]URL:[/bold] {repo.source_url}"
    
    formatter.print_panel(info, title=f"📦 Repository: {repo.name}")


@click.group()
def pad() -> None:
    """Workpad management commands."""
    pass


@pad.command('create')
@click.argument('title')
@click.option('--repo', 'repo_id', type=str, help='Repository ID (required if multiple repos)')
def pad_create(title: str, repo_id: Optional[str]) -> None:
    """Create a new workpad."""
    git_engine = get_git_engine()

    formatter.print_header("Workpad Creation")

    # If no repo_id, try to auto-select
    if not repo_id:
        repos = git_engine.list_repos()
        if len(repos) == 0:
            abort_with_error("No repositories found", "Initialize a repository first: evogitctl repo init --zip app.zip")
        elif len(repos) == 1:
            repo_id = repos[0].id
            formatter.print_info(f"Using repository: {repos[0].name} ({repo_id})")
        else:
            formatter.print_warning("Multiple repositories found. Use --repo to specify an ID.")
            repo_table = formatter.table(headers=["ID", "Name"])
            for repo in repos:
                repo_identifier = getattr(repo, "id", "<unknown>")
                repo_name = getattr(repo, "name", repo_identifier)
                repo_table.add_row(f"[cyan]{repo_identifier}[/cyan]", str(repo_name))
            formatter.print_info_panel(
                "Multiple repositories detected. Please rerun with --repo <ID>.",
                title="Repository Selection Required"
            )
            formatter.console.print(repo_table)
            raise click.Abort()

    try:
        formatter.print_info(f"Creating workpad: {title}")
        pad_id = git_engine.create_workpad(repo_id, title)

        workpad = git_engine.get_workpad(pad_id)
        formatter.print_success("Workpad created!")
        formatter.print_info(f"Pad ID: {workpad.id}")
        formatter.print_info(f"Title: {workpad.title}")
        formatter.print_info(f"Branch: {workpad.branch_name}")
        formatter.print_info("Base: main")

        details = formatter.table(headers=["Field", "Value"])
        details.add_row("Pad ID", f"[cyan]{workpad.id}[/cyan]")
        details.add_row("Title", f"[bold]{workpad.title}[/bold]")
        details.add_row("Branch", workpad.branch_name)
        details.add_row("Base", "main")
        formatter.console.print(details)

    except GitEngineError as e:
        abort_with_error("Failed to create workpad", str(e))


@pad.command('list')
@click.option('--repo', 'repo_id', type=str, help='Filter by repository ID')
def pad_list(repo_id: Optional[str]) -> None:
    """List all workpads."""
    git_engine = get_git_engine()
    workpads = git_engine.list_workpads(repo_id)
    
    if not workpads:
        formatter.print_info("No workpads found.")
        formatter.print("\n💡 Create a workpad with: evogitctl pad create \"add feature\"")
        return
    
    # Create a Rich table
    title = f"Workpads ({len(workpads)})"
    if repo_id:
        title += f" for repo {repo_id}"
    
    formatter.print_header(title)
    table = formatter.table(headers=["ID", "Title", "Status", "Checkpoints", "Tests", "Created"])
    
    for pad in workpads:
        # Color-code status
        status_color = "green" if pad.status == "active" else "yellow" if pad.status == "pending" else "red"
        status_display = f"[{status_color}]{pad.status}[/{status_color}]"
        
        # Test status with icon
        test_display = ""
        if pad.test_status:
            test_icon = "✅" if pad.test_status == "passed" else "❌" if pad.test_status == "failed" else "⏳"
            test_display = f"{test_icon} {pad.test_status}"
        
        table.add_row(
            f"[cyan]{pad.id[:8]}[/cyan]",
            f"[bold]{pad.title}[/bold]",
            status_display,
            str(len(pad.checkpoints)),
            test_display,
            pad.created_at.strftime('%Y-%m-%d %H:%M')
        )
    
    formatter.console.print(table)
    formatter.console.print()


@pad.command('info')
@click.argument('pad_id')
def pad_info(pad_id: str) -> None:
    """Show workpad information."""
    git_engine = get_git_engine()
    workpad = git_engine.get_workpad(pad_id)

    if not workpad:
        abort_with_error(f"Workpad {pad_id} not found")

    formatter.print_header(f"Workpad Details: {workpad.title}")

    formatter.print_info(f"Workpad: {workpad.id}")
    formatter.print_info(f"Title: {workpad.title}")
    formatter.print_info(f"Repo: {workpad.repo_id}")
    formatter.print_info(f"Branch: {workpad.branch_name}")
    formatter.print_info(f"Status: {workpad.status}")
    formatter.print_info(f"Checkpoints: {len(workpad.checkpoints)}")
    if workpad.test_status:
        formatter.print_info(f"Last Test: {workpad.test_status}")

    status_color = theme.get_status_color(workpad.status)
    status_icon = theme.get_status_icon(workpad.status)
    panel_content = f"""[bold]Workpad ID:[/bold] [cyan]{workpad.id}[/cyan]
[bold]Repository:[/bold] {workpad.repo_id}
[bold]Branch:[/bold] {workpad.branch_name}
[bold]Status:[/bold] [{status_color}]{status_icon} {workpad.status.upper()}[/{status_color}]
[bold]Created:[/bold] {workpad.created_at.strftime('%Y-%m-%d %H:%M:%S')}
[bold]Checkpoints:[/bold] {len(workpad.checkpoints)}"""

    if workpad.test_status:
        test_color = theme.get_status_color(workpad.test_status)
        test_icon = theme.get_status_icon(workpad.test_status)
        panel_content += f"\n[bold]Last Test:[/bold] [{test_color}]{test_icon} {workpad.test_status.upper()}[/{test_color}]"

    formatter.print_info_panel(panel_content, title="Workpad Summary")

    if workpad.checkpoints:
        formatter.print_subheader("Checkpoints")
        formatter.print_bullet_list(workpad.checkpoints, icon=theme.icons.commit, style=theme.colors.blue)


@pad.command('promote')
@click.argument('pad_id')
def pad_promote(pad_id: str) -> None:
    """Promote workpad to trunk (fast-forward merge)."""
    git_engine = get_git_engine()

    workpad = git_engine.get_workpad(pad_id)
    if workpad is None:
        abort_with_error(f"Workpad {pad_id} not found")

    # Check if can promote
    if not git_engine.can_promote(pad_id):
        abort_with_error(
            "Cannot promote: not fast-forward-able",
            "Trunk has diverged. Manual merge required before promotion."
        )

    try:
        formatter.print_header("Workpad Promotion")
        formatter.print_info(f"Promoting workpad: {workpad.title}")
        commit_hash = git_engine.promote_workpad(pad_id)

        formatter.print_success("Workpad promoted to trunk!")
        formatter.print_info(f"Commit: {commit_hash}")
        formatter.print_info(f"Branch Removed: {workpad.branch_name}")
        formatter.print_info(f"Trunk Updated: main @ {commit_hash[:8]}")

        details = formatter.table(headers=["Field", "Value"])
        details.add_row("Commit", f"[green]{commit_hash}[/green]")
        details.add_row("Branch Removed", workpad.branch_name)
        details.add_row("Trunk Updated", f"main @ {commit_hash[:8]}")
        formatter.console.print(details)

    except GitEngineError as e:
        abort_with_error("Promotion failed", str(e))


@pad.command('diff')
@click.argument('pad_id')
def pad_diff(pad_id: str) -> None:
    """Show diff between workpad and trunk."""
    git_engine = get_git_engine()

    workpad = git_engine.get_workpad(pad_id)
    if workpad is None:
        abort_with_error(f"Workpad {pad_id} not found")

    try:
        diff = git_engine.get_diff(pad_id)
        if diff:
            formatter.print_header(f"Diff for {workpad.title}")
            formatter.print_code(diff, language="diff")
        else:
            formatter.print_info("No changes between workpad and trunk.")
    except GitEngineError as e:
        abort_with_error("Failed to generate diff", str(e))


@click.group()
def test() -> None:
    """Test execution commands."""
    pass


@test.command('run')
@click.argument('pad_id')
@click.option('--target', type=click.Choice(['fast', 'full']), default='fast', help='Test target')
@click.option('--parallel/--sequential', default=True, help='Parallel execution')
def test_run(pad_id: str, target: str, parallel: bool) -> None:
    """Run tests for a workpad with live output streaming."""

    git_engine = get_git_engine()
    test_orchestrator = get_test_orchestrator()

    workpad = git_engine.get_workpad(pad_id)
    if workpad is None:
        abort_with_error(f"Workpad {pad_id} not found")

    if target == 'fast':
        tests = [
            TestConfig(name="unit-tests", cmd="python -m pytest tests/ -q", timeout=60),
        ]
    else:
        tests = [
            TestConfig(name="unit-tests", cmd="python -m pytest tests/ -q", timeout=60),
            TestConfig(name="integration", cmd="python -m pytest tests/integration/ -q", timeout=120),
        ]

    try:
        info = f"""[bold]Workpad:[/bold] {workpad.title}
[bold]Tests:[/bold] {len(tests)}
[bold]Execution:[/bold] {'Parallel' if parallel else 'Sequential'}
[bold]Mode:[/bold] {test_orchestrator.mode.value}
[bold]Target:[/bold] {target}"""
        formatter.print_panel(info, title="🧪 Test Execution")

        with formatter.create_progress() as progress:
            task = progress.add_task(f"Running {target} tests...", total=len(tests))

            def handle_output(test_name: str, stream: str, line: str) -> None:
                style = "cyan" if stream == "stdout" else "red"
                prefix = "stdout" if stream == "stdout" else "stderr"
                formatter.console.print(
                    f"[{prefix}] {test_name}: {line}",
                    style=style,
                )

            def handle_complete(result: TestResult) -> None:
                progress.advance(task)

            results: List[TestResult] = asyncio.run(
                test_orchestrator.run_tests(
                    pad_id,
                    tests,
                    parallel=parallel,
                    on_output=handle_output,
                    on_test_complete=handle_complete,
                )
            )

        formatter.console.print()

        table = formatter.table(headers=["Test", "Status", "Duration", "Mode", "Notes", "Log"])

        for result in results:
            if result.status == TestStatus.PASSED:
                status_icon = "✅"
            elif result.status == TestStatus.SKIPPED:
                status_icon = "⏭️"
            elif result.status == TestStatus.TIMEOUT:
                status_icon = "⏱️"
            elif result.status == TestStatus.ERROR:
                status_icon = "⚠️"
            else:
                status_icon = "❌"

            status_text = f"{status_icon} {result.status.value}"
            duration_s = result.duration_ms / 1000
            notes = result.error or result.stderr or ""
            notes = notes.replace("\n", " ")
            if len(notes) > 80:
                notes = notes[:77] + "..."
            log_display = result.log_path.name if result.log_path else "-"

            table.add_row(
                result.name,
                status_text,
                f"{duration_s:.2f}s",
                result.mode,
                notes,
                log_display,
            )

        formatter.console.print(table)

        summary: Dict[str, Any] = test_orchestrator.get_summary(results)
        status_color = "green" if summary['status'] == 'green' else "red"
        summary_text = f"""[bold]Total:[/bold] {summary['total']}
[bold]Passed:[/bold] [green]{summary['passed']}[/green]
[bold]Failed:[/bold] [red]{summary['failed']}[/red]
[bold]Timeout:[/bold] {summary['timeout']}
[bold]Skipped:[/bold] {summary['skipped']}
[bold]Status:[/bold] [{status_color}]{summary['status'].upper()}[/{status_color}]"""

        formatter.print_panel(summary_text, title="📊 Test Summary")

        workpad.test_status = summary['status']

        if summary['status'] == 'green':
            formatter.print_success("All tests passed! Ready to promote.")
        else:
            formatter.print_error(
                "Tests Require Attention",
                "Some tests failed or timed out. Promotion has been halted until the issues are resolved.",
                help_text="Review the failing rows in the summary table above and inspect the captured logs for each failing test.",
                tip="Target a single test with 'evogitctl test run --only <test-name>' to iterate quickly.",
                suggestions=[
                    f"evogitctl test run --workpad {workpad.id}",
                    f"evogitctl pad info {workpad.id}",
                    "evogitctl test list",
                ],
                docs_url="docs/TESTING_GUIDE.md",
            )

        log_paths = [res.log_path for res in results if res.log_path]
        if log_paths:
            formatter.print_info(
                f"Detailed logs saved to {log_paths[0].parent}"
            )

    except Exception as exc:
        formatter.print_error(
            "Test Execution Failed",
            "Solo Git could not complete the requested test run.",
            help_text="Inspect the error details below and confirm the test command is valid in your repository.",
            tip="Many failures are caused by missing dependencies—run the command locally to reproduce and install prerequisites.",
            suggestions=[
                f"Retry: evogitctl test run --workpad {workpad_id}",
                "Check logs in ~/.sologit/logs",
            ],
            docs_url="docs/TESTING_GUIDE.md",
            details=str(exc),
        )
        raise click.Abort()





# ============================================================================
# Phase 3: Auto-Merge and CI Integration Commands
# ============================================================================

@pad.command('auto-merge')
@click.argument('pad_id')
@click.option('--target', type=click.Choice(['fast', 'full']), default='fast', help='Test target')
@click.option('--no-auto-promote', is_flag=True, help='Disable automatic promotion')
@click.option(
    '--test', 'test_overrides', multiple=True,
    help='Override tests as NAME=CMD[:TIMEOUT] (repeat for multiple tests)'
)
@click.pass_context
def pad_auto_merge(
    ctx: click.Context,
    pad_id: str,
    target: str,
    no_auto_promote: bool,
    test_overrides: Tuple[str, ...],
) -> None:
    """
    Run tests and auto-promote if they pass (Phase 3).
    
    This is the complete auto-merge workflow:
    1. Run tests
    2. Analyze results
    3. Evaluate promotion gate
    4. Auto-promote if approved
    """
    from sologit.workflows.auto_merge import AutoMergeWorkflow
    from sologit.workflows.promotion_gate import PromotionRules

    git_engine = get_git_engine()
    test_orchestrator = get_test_orchestrator()
    state_manager = StateManager()

    workpad = git_engine.get_workpad(pad_id)
    if workpad is None:
        abort_with_error(f"Workpad {pad_id} not found")

    config_manager: ConfigManager
    if ctx.obj and isinstance(ctx.obj, dict) and 'config' in ctx.obj:
        config_manager = cast(ConfigManager, ctx.obj['config'])
    else:
        config_manager = ConfigManager()
    config_tests = config_manager.config.tests
    default_timeout = config_tests.timeout_seconds

    if test_overrides:
        tests = [_parse_test_override(value, default_timeout) for value in test_overrides]
    else:
        suite_entries = config_tests.fast_tests if target == 'fast' else config_tests.full_tests
        tests = _tests_from_config_entries(suite_entries, default_timeout)

        if not tests:
            if target == 'fast':
                tests = [
                    TestConfig(name="unit-tests", cmd="python -m pytest tests/ -q", timeout=60),
                ]
            else:
                tests = [
                    TestConfig(name="unit-tests", cmd="python -m pytest tests/ -q", timeout=60),
                    TestConfig(name="integration", cmd="python -m pytest tests/integration/ -q", timeout=120),
                ]

    # Configure promotion rules (can be loaded from config in future)
    rules = PromotionRules(
        require_tests=True,
        require_all_tests_pass=True,
        require_fast_forward=True
    )

    smoke_tests = _tests_from_config_entries(config_tests.smoke_tests, default_timeout)
    ci_orchestrator = CIOrchestrator(git_engine, test_orchestrator)
    rollback_handler = RollbackHandler(git_engine)

    workflow = AutoMergeWorkflow(
        git_engine,
        test_orchestrator,
        rules,
        state_manager=state_manager,
        ci_orchestrator=ci_orchestrator,
        rollback_handler=rollback_handler,
        ci_smoke_tests=smoke_tests,
        ci_config=config_manager.config.ci,
        rollback_on_ci_red=config_manager.config.rollback_on_ci_red
    )

    try:
        formatter.print_header("Auto-Merge Workflow")
        overview = formatter.table(headers=["Field", "Value"])
        overview.add_row("Workpad", f"[bold]{workpad.title}[/bold] ({workpad.id[:8]})")
        overview.add_row("Target", target)
        overview.add_row("Auto-promote", "Enabled" if not no_auto_promote else "Disabled")
        overview.add_row("Tests", str(len(tests)))
        formatter.console.print(overview)

        # Execute workflow
        result = workflow.execute(
            pad_id,
            tests,
            parallel=True,
            auto_promote=not no_auto_promote,
            target=target
        )

        # Display formatted result
        formatter.print_info_panel(workflow.format_result(result), title="Auto-Merge Result")

        # Exit with appropriate code
        if not result.success and result.promotion_decision and not result.promotion_decision.can_promote:
            raise click.Abort()

    except Exception as e:
        abort_with_error("Auto-merge failed", str(e))


@pad.command('evaluate')
@click.argument('pad_id')
def pad_evaluate(pad_id: str) -> None:
    """
    Evaluate promotion gate without promoting (Phase 3).
    
    Shows whether a workpad is ready to be promoted based on configured rules.
    """
    from sologit.workflows.promotion_gate import PromotionGate, PromotionRules
    
    git_engine = get_git_engine()

    workpad = git_engine.get_workpad(pad_id)
    if workpad is None:
        abort_with_error(f"Workpad {pad_id} not found")
    
    # Configure rules
    rules = PromotionRules(
        require_tests=True,
        require_all_tests_pass=True,
        require_fast_forward=True
    )
    
    # Create gate
    gate = PromotionGate(git_engine, rules)
    
    try:
        formatter.print_header("Promotion Gate Evaluation")
        formatter.print_info(f"Evaluating workpad: {workpad.title}")

        # Evaluate (without test results for now)
        # In full implementation, would load cached test results
        decision = gate.evaluate(pad_id, test_analysis=None)

        # Display decision
        formatter.print_info_panel(gate.format_decision(decision), title="Promotion Decision")

        # Exit code based on decision
        if not decision.can_promote:
            raise click.Abort()

    except Exception as e:
        abort_with_error("Evaluation failed", str(e))


@click.group()
def ci() -> None:
    """CI and smoke test commands (Phase 3)."""
    pass


@ci.command('smoke')
@click.argument('repo_id')
@click.option('--commit', help='Commit hash to test (default: HEAD)')
def ci_smoke(repo_id: str, commit: Optional[str]) -> None:
    """
    Run smoke tests for a commit (Phase 3).
    
    This simulates post-merge CI smoke tests.
    """
    from sologit.workflows.ci_orchestrator import CIOrchestrator
    
    git_engine = get_git_engine()
    test_orchestrator = get_test_orchestrator()

    repo = git_engine.get_repo(repo_id)
    if not repo:
        abort_with_error(f"Repository {repo_id} not found")
    
    # Get commit hash
    if not commit:
        # Get HEAD commit
        commit = git_engine.get_current_commit(repo_id)
    
    # Define smoke tests
    smoke_tests = [
        TestConfig(name="smoke-health", cmd="python -c 'print(\"Health check passed\")'", timeout=10),
        TestConfig(name="smoke-unit", cmd="python -m pytest tests/ -q --tb=no", timeout=60),
    ]
    
    # Create orchestrator
    orchestrator = CIOrchestrator(git_engine, test_orchestrator)
    
    def progress_callback(message: str) -> None:
        formatter.print(f"   {message}")

    try:
        formatter.print_header("CI Smoke Tests")
        info_table = formatter.table(headers=["Field", "Value"])
        info_table.add_row("Repository", f"{repo.name} ({repo_id})")
        info_table.add_row("Commit", commit[:8])
        info_table.add_row("Tests", str(len(smoke_tests)))
        formatter.console.print(info_table)

        # Run smoke tests
        result = orchestrator.run_smoke_tests(
            repo_id,
            commit,
            smoke_tests,
            on_progress=progress_callback
        )

        # Display result
        formatter.print_info_panel(orchestrator.format_result(result), title="Smoke Test Summary")

        # Exit code based on result
        if result.is_red:
            raise click.Abort()

    except Exception as e:
        abort_with_error("Smoke tests failed", str(e))


@ci.command('rollback')
@click.argument('repo_id')
@click.option('--commit', required=True, help='Commit hash to rollback')
@click.option('--recreate-pad/--no-recreate-pad', default=True, help='Recreate workpad for fixes')
def ci_rollback(repo_id: str, commit: str, recreate_pad: bool) -> None:
    """
    Manually rollback a commit (Phase 3).
    
    Reverts the specified commit and optionally recreates a workpad.
    """
    from sologit.workflows.rollback_handler import RollbackHandler
    from sologit.workflows.ci_orchestrator import CIResult, CIStatus
    
    git_engine = get_git_engine()

    repo = git_engine.get_repo(repo_id)
    if not repo:
        abort_with_error(f"Repository {repo_id} not found")
    
    # Create handler
    handler = RollbackHandler(git_engine)
    
    # Create a fake CI result for the rollback
    fake_ci_result = CIResult(
        repo_id=repo_id,
        commit_hash=commit,
        status=CIStatus.FAILURE,
        duration_ms=0,
        test_results=[],
        message="Manual rollback"
    )
    
    try:
        formatter.print_header("CI Rollback")
        info_table = formatter.table(headers=["Field", "Value"])
        info_table.add_row("Repository", f"{repo.name} ({repo_id})")
        info_table.add_row("Commit", commit[:8])
        info_table.add_row("Recreate Workpad", "Yes" if recreate_pad else "No")
        formatter.console.print(info_table)

        # Perform rollback
        result = handler.handle_failed_ci(fake_ci_result, recreate_pad)

        # Display result
        formatter.print_info_panel(handler.format_result(result), title="Rollback Result")

        # Exit code
        if not result.success:
            raise click.Abort()

    except Exception as e:
        abort_with_error("Rollback failed", str(e))


@test.command('analyze')
@click.argument('pad_id')
def test_analyze(pad_id: str) -> None:
    """
    Analyze test failures for a workpad (Phase 3).
    
    Shows failure patterns and suggested fixes.
    """
    from sologit.analysis.test_analyzer import TestAnalyzer
    
    git_engine = get_git_engine()
    test_orchestrator = get_test_orchestrator()
    
    workpad = git_engine.get_workpad(pad_id)
    if not workpad:
        abort_with_error(f"Workpad {pad_id} not found")
    
    # Check if tests have been run
    # In a full implementation, we'd cache test results
    # For now, prompt user to run tests first
    
    formatter.print_header("Test Failure Analysis")
    formatter.print_warning("Test analysis requires recent test results.")
    formatter.print_info(f"Run: [bold]evogitctl test run {pad_id}[/bold] before analyzing.")
    formatter.print_info_panel(
        "In Phase 3, test results will be cached and analyzed automatically.",
        title="Coming Soon"
    )


# ============================================================================
# Phase 4: Complete Pair Loop Implementation
# ============================================================================

def execute_pair_loop(
    ctx: click.Context,
    prompt: str,
    repo_id: Optional[str],
    title: Optional[str],
    no_test: bool,
    no_promote: bool,
    target: str,
) -> None:
    """
    Execute the complete AI pair programming loop.
    
    This is the core workflow of Solo Git:
    1. Select/validate repository
    2. Create ephemeral workpad
    3. AI plans implementation
    4. AI generates patch
    5. Apply patch to workpad
    6. Run tests (optional)
    7. Auto-promote if green (optional)
    
    Args:
        ctx: Click context
        prompt: Natural language task description
        repo_id: Repository ID (auto-selected if None)
        title: Workpad title (derived from prompt if None)
        no_test: Skip test execution
        no_promote: Disable automatic promotion
        target: Test target (fast/full)
    """
    from sologit.orchestration.ai_orchestrator import AIOrchestrator
    from sologit.engines.patch_engine import PatchEngine
    from sologit.workflows.auto_merge import AutoMergeWorkflow
    from sologit.workflows.promotion_gate import PromotionRules
    
    import time
    
    git_engine = get_git_engine()
    if ctx.obj and isinstance(ctx.obj, dict) and 'config' in ctx.obj:
        config_manager = cast(ConfigManager, ctx.obj['config'])
    else:
        config_manager = ConfigManager()

    formatter.print_header("AI Pair Programming Session")

    # Step 1: Select repository
    if not repo_id:
        repos = git_engine.list_repos()
        if len(repos) == 0:
            abort_with_error(
                "No repositories found",
                "Initialize a repository first: evogitctl repo init --zip app.zip"
            )
        elif len(repos) == 1:
            repo_id = repos[0].id
            formatter.print_info(f"Using repository: {repos[0].name} ({repo_id})")
        else:
            repo_table = formatter.table(headers=["ID", "Name", "Trunk"])
            for repo in repos:
                repo_table.add_row(f"[cyan]{repo.id}[/cyan]", repo.name, repo.trunk_branch)
            formatter.print_info_panel(
                "Multiple repositories detected. Re-run with --repo <ID> to specify the target.",
                title="Repository Selection Required"
            )
            formatter.console.print(repo_table)
            raise click.Abort()

    # Validate repository exists
    repo = git_engine.get_repo(repo_id)
    if not repo:
        abort_with_error(f"Repository {repo_id} not found")

    # Step 2: Create workpad title if missing
    if not title:
        words = prompt.split()[:5]
        title = '-'.join(words).lower()
        title = ''.join(c if c.isalnum() or c == '-' else '-' for c in title)
        title = '-'.join(filter(None, title.split('-')))

    overview = formatter.table(headers=["Field", "Value"])
    overview.add_row("Repository", f"{repo.name} ({repo_id})")
    overview.add_row("Prompt", prompt)
    overview.add_row("Workpad Title", title)
    overview.add_row("Tests", "Skipped" if no_test else target)
    overview.add_row("Auto-Promote", "Disabled" if no_promote else "Enabled")
    formatter.console.print(overview)

    pad_id: Optional[str] = None  # Ensure pad_id is assigned before use; check for None if used after try block

    try:
        formatter.print_subheader("Workpad Setup")
        formatter.print_info("Creating ephemeral workpad...")
        pad_id = git_engine.create_workpad(repo_id, title)
        workpad = git_engine.get_workpad(pad_id)
        formatter.print_success("Workpad created")

        workpad_table = formatter.table(headers=["Field", "Value"])
        workpad_table.add_row("Workpad ID", f"[cyan]{pad_id}[/cyan]")
        workpad_table.add_row("Branch", workpad.branch_name)
        workpad_table.add_row("Base", repo.trunk_branch)
        formatter.console.print(workpad_table)

        # Step 3: AI Planning
        formatter.print_subheader("AI Planning")
        formatter.print_info(f"Model: {config_manager.config.models.planning_model}")
        start_time = time.time()

        orchestrator = AIOrchestrator(config_manager, formatter=formatter)

        repo_map = git_engine.get_repo_map(repo_id)
        context = {
            'repo_id': repo_id,
            'repo_name': repo.name,
            'file_tree': repo_map,
            'trunk_branch': repo.trunk_branch
        }

        plan_response = orchestrator.plan(
            prompt=prompt,
            repo_context=context
        )

        planning_time = time.time() - start_time
        plan_panel = f"""[bold]Model:[/bold] {plan_response.model_used}
[bold]Duration:[/bold] {planning_time:.1f}s
[bold]Cost:[/bold] ${plan_response.cost_usd:.4f}
[bold]Complexity:[/bold] {plan_response.complexity.score:.2f}"""
        formatter.print_info_panel(plan_panel, title="Plan Generation")

        plan = plan_response.plan
        plan_table = formatter.table(headers=["Aspect", "Details"])
        plan_table.add_row("Description", plan.description or "-")
        plan_table.add_row(
            "Modify",
            ', '.join(plan.files_to_modify) if plan.files_to_modify else "None"
        )
        plan_table.add_row(
            "Create",
            ', '.join(plan.files_to_create) if plan.files_to_create else "None"
        )
        plan_table.add_row("Test Strategy", plan.test_strategy or "None")
        formatter.console.print(plan_table)

        # Step 4: Generate Patch
        formatter.print_subheader("Code Generation")
        formatter.print_info(f"Model: {config_manager.config.models.coding_model}")
        start_time = time.time()

        patch_response = orchestrator.generate_patch(
            plan=plan,
            repo_context=context
        )

        coding_time = time.time() - start_time
        patch_panel = f"""[bold]Model:[/bold] {patch_response.model_used}
[bold]Duration:[/bold] {coding_time:.1f}s
[bold]Cost:[/bold] ${patch_response.cost_usd:.4f}"""
        formatter.print_info_panel(patch_panel, title="Patch Generation")

        patch = patch_response.patch
        if patch.description:
            formatter.print_info(f"Patch notes: {patch.description}")

        # Step 5: Apply Patch
        formatter.print_subheader("Applying Patch")
        patch_engine = get_patch_engine()

        try:
            result = patch_engine.apply_patch(pad_id, patch.diff)
            formatter.print_success("Patch applied successfully")
            diff_table = formatter.table(headers=["Metric", "Value"])
            diff_table.add_row("Files Changed", str(result.files_changed))
            diff_table.add_row("Insertions", f"+{result.insertions}")
            diff_table.add_row("Deletions", f"-{result.deletions}")
            formatter.console.print(diff_table)

        except Exception as e:
            abort_with_error(
                "Failed to apply patch",
                f"Workpad preserved for manual inspection: {pad_id}\n{e}"
            )

        # Step 6: Run Tests (optional)
        if not no_test:
            formatter.print_subheader("Test Execution")
            formatter.print_info(f"Running {target} test suite")

            if target == 'fast':
                tests = [
                    TestConfig(name="unit-tests", cmd="python -m pytest tests/ -q --tb=short", timeout=60),
                ]
            else:
                tests = [
                    TestConfig(name="unit-tests", cmd="python -m pytest tests/ -q --tb=short", timeout=60),
                    TestConfig(name="integration", cmd="python -m pytest tests/integration/ -q --tb=short", timeout=120),
                ]

            test_orchestrator = get_test_orchestrator()
            results = test_orchestrator.run_tests_sync(pad_id, tests, parallel=True)

            results_table = formatter.table(headers=["Test", "Status", "Duration", "Notes"])
            all_passed = True
            for result in results:
                is_passed = result.status.value == "passed"
                status_color = theme.get_status_color(result.status.value)
                status_icon = theme.get_status_icon(result.status.value)
                duration_s = result.duration_ms / 1000
                notes = (result.stdout or result.stderr or "").split('\n')
                summary_note = next((line for line in notes if line.strip()), "")
                results_table.add_row(
                    result.name,
                    f"[{status_color}]{status_icon} {result.status.value.upper()}[/{status_color}]",
                    f"{duration_s:.1f}s",
                    summary_note[:80]
                )
                if not is_passed:
                    all_passed = False

            formatter.console.print(results_table)

            summary = test_orchestrator.get_summary(results)
            status_color = theme.get_status_color(summary['status'])
            summary_panel = f"""[bold]Total:[/bold] {summary['total']}
[bold]Passed:[/bold] [green]{summary['passed']}[/green]
[bold]Failed:[/bold] [red]{summary['failed']}[/red]
[bold]Skipped:[/bold] {summary['skipped']}
[bold]Status:[/bold] [{status_color}]{summary['status'].upper()}[/{status_color}]"""
            formatter.print_info_panel(summary_panel, title="Test Summary")

            if all_passed and not no_promote:
                formatter.print_success("All tests passed! Promoting to trunk...")

                try:
                    commit_hash = git_engine.promote_workpad(pad_id)
                    formatter.print_success_panel(
                        f"Commit: {commit_hash}\nBranch: {repo.trunk_branch}",
                        title="Promotion Complete"
                    )

                    total_cost = plan_response.cost_usd + patch_response.cost_usd
                    formatter.print_info(f"Total AI cost: ${total_cost:.4f}")

                except Exception as e:
                    abort_with_error(
                        "Promotion failed",
                        f"Workpad preserved: {pad_id}\nManually promote with: evogitctl pad promote {pad_id}\n{e}"
                    )

            elif not all_passed:
                formatter.print_warning(
                    f"Tests failed. Workpad preserved for fixes: {pad_id}"
                )
                formatter.print_info(f"View diff: evogitctl pad diff {pad_id}")
                formatter.print_info(f"Run tests: evogitctl test run {pad_id}")
                formatter.print_info(f"Promote manually: evogitctl pad promote {pad_id}")
                raise click.Abort()

            else:
                formatter.print_success(
                    "Tests passed but auto-promote disabled. Promote manually when ready."
                )
                formatter.print_info(f"Workpad: {pad_id}")
                formatter.print_info(f"Promote manually: evogitctl pad promote {pad_id}")

        else:
            formatter.print_warning(
                f"Tests skipped. Workpad ready for manual testing: {pad_id}"
            )
            formatter.print_info(f"Run tests: evogitctl test run {pad_id}")
            formatter.print_info(f"View diff: evogitctl pad diff {pad_id}")
            if not no_promote:
                formatter.print_info(f"Promote: evogitctl pad promote {pad_id}")

    except click.Abort:
        raise
    except Exception as e:
        logger.exception("Pair loop failed")
        abort_with_error(
            "Unexpected error during pair session",
            f"Workpad may be in inconsistent state: {pad_id if 'pad_id' in locals() else 'N/A'}\n{e}"
        )<|MERGE_RESOLUTION|>--- conflicted
+++ resolved
@@ -2,30 +2,24 @@
 """Command implementations for Solo Git CLI."""
 
 import asyncio
-<<<<<<< HEAD
 import click
 from pathlib import Path
 from typing import List, Optional
-=======
 import time
 from pathlib import Path
 from typing import Any, Callable, Dict, Iterable, List, NoReturn, Optional, Sequence, Tuple, TypeVar, Union, cast
 
 import click
 from rich.console import Console
->>>>>>> 02ca9b9a
 
 from sologit.config.manager import ConfigManager
 from sologit.engines.git_engine import GitEngine, GitEngineError
 from sologit.engines.patch_engine import PatchEngine
-<<<<<<< HEAD
 from sologit.engines.test_orchestrator import TestOrchestrator, TestConfig
 from sologit.workflows.ci_orchestrator import CIOrchestrator
 from sologit.workflows.rollback_handler import RollbackHandler
 from sologit.state.manager import StateManager
 from sologit.state.git_sync import GitStateSync
-=======
->>>>>>> 02ca9b9a
 from sologit.engines.test_orchestrator import (
     TestConfig,
     TestOrchestrator,
@@ -239,7 +233,6 @@
 @click.option('--empty', is_flag=True, help='Initialize an empty repository managed by Solo Git')
 @click.option('--path', 'target_path', type=click.Path(path_type=Path), help='Directory for empty repository (defaults to Solo Git data dir)')
 @click.option('--name', type=str, help='Repository name (optional)')
-<<<<<<< HEAD
 def repo_init(zip_file: Optional[str], git_url: Optional[str], empty: bool, target_path: Optional[Path], name: Optional[str]):
     """Initialize a new repository from zip file or Git URL."""
     formatter.print_header("Repository Initialization")
@@ -247,7 +240,6 @@
     sources = [bool(zip_file), bool(git_url), empty]
     if sum(1 for flag in sources if flag) != 1:
         abort_with_error("Must specify exactly one of --zip, --git, or --empty")
-=======
 def repo_init(zip_file: Optional[str], git_url: Optional[str], name: Optional[str]) -> None:
     """Initialize a new repository from zip file or Git URL."""
     formatter.print_header("Repository Initialization")
@@ -279,34 +271,27 @@
             ],
             docs_url="docs/SETUP.md#initialize-a-repository",
         )
->>>>>>> 02ca9b9a
 
     git_sync = get_git_sync()
 
     try:
-<<<<<<< HEAD
         if empty:
             repo_name = name or (target_path.name if target_path else "solo-git-repo")
             formatter.print_info(f"Creating empty repository: {repo_name}")
             repo_info = git_sync.create_empty_repo(repo_name, str(target_path) if target_path else None)
         elif zip_file:
-=======
         if zip_file:
             if zip_file is None:
                 abort_with_error("Internal error: zip_file is unexpectedly None")
->>>>>>> 02ca9b9a
             zip_path = Path(zip_file)
             formatter.print_info(f"Initializing repository from zip: {zip_path.name}")
             repo_name = name or zip_path.stem
             repo_info = git_sync.init_repo_from_zip(zip_path.read_bytes(), repo_name)
         else:
-<<<<<<< HEAD
-=======
             if git_url is None:
                 abort_with_error("Internal error: git_url is unexpectedly None")
             if not name:
                 name = Path(git_url).stem.replace('.git', '')
->>>>>>> 02ca9b9a
             formatter.print_info(f"Cloning repository from: {git_url}")
             repo_info = git_sync.init_repo_from_git(git_url, name)
 
