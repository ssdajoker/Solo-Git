--- conflicted
+++ resolved
@@ -10,11 +10,8 @@
 from __future__ import annotations
 
 import asyncio
-<<<<<<< HEAD
 from datetime import datetime
-=======
 import time
->>>>>>> a38f2a0b
 from pathlib import Path
 from typing import Iterable, List, NoReturn, Optional
 
@@ -91,8 +88,6 @@
     raise click.Abort()
 
 
-<<<<<<< HEAD
-=======
 _git_engine: Optional[GitEngine] = None
 _patch_engine: Optional[PatchEngine] = None
 _test_orchestrator: Optional[TestOrchestrator] = None
@@ -189,7 +184,6 @@
 _rollback_handler: Optional[RollbackHandler] = None
 
 
->>>>>>> a38f2a0b
 def get_git_engine() -> GitEngine:
     """Return the singleton GitEngine instance."""
 
@@ -214,8 +208,6 @@
     global _test_orchestrator
     if _test_orchestrator is None:
         _test_orchestrator = TestOrchestrator(get_git_engine(), formatter=formatter)
-<<<<<<< HEAD
-=======
         config = get_config_manager().config.tests
         log_dir = Path(config.log_dir).expanduser() if config.log_dir is not None else None
         _test_orchestrator = TestOrchestrator(
@@ -225,7 +217,6 @@
             log_dir=log_dir,
             formatter=formatter,
         )
->>>>>>> a38f2a0b
     return _test_orchestrator
 
 
@@ -525,14 +516,11 @@
     assert repo_id is not None
 
     try:
-<<<<<<< HEAD
-=======
         formatter.print_info(f"Creating workpad: {title}")
         pad_id = git_engine.create_workpad(repo_id, title)
 
         workpad = git_engine.get_workpad(pad_id)
         assert repo_id is not None
->>>>>>> a38f2a0b
         formatter.print_info(f"Creating workpad: {title}")
         pad_id = git_engine.create_workpad(repo_id, title)
         workpad = _require_workpad(git_engine.get_workpad(pad_id), pad_id)
@@ -583,11 +571,9 @@
         status_icon = theme.get_status_icon(status)
         status_display = f"[{status_color}]{status_icon} {status}[/{status_color}]"
 
-<<<<<<< HEAD
         test_status = getattr(pad_obj, "test_status", None)
         if test_status:
             if test_status.lower() == "passed":
-=======
         test_display = ""
         if pad.test_status:
             test_icon = "✅" if pad.test_status == "passed" else "❌" if pad.test_status == "failed" else "⏳"
@@ -595,7 +581,6 @@
         if getattr(pad_obj, "test_status", None):
             test_status = pad_obj.test_status
             if test_status == "passed":
->>>>>>> a38f2a0b
                 test_display = "✅ passed"
             elif test_status.lower() == "failed":
                 test_display = "❌ failed"
@@ -726,18 +711,14 @@
     """Run tests for a workpad."""
 
     git_engine = get_git_engine()
-<<<<<<< HEAD
     workpad = _require_workpad(git_engine.get_workpad(pad_id), pad_id)
     orchestrator = get_test_orchestrator()
     state_manager = StateManager()
-=======
     test_orchestrator = get_test_orchestrator()
->>>>>>> a38f2a0b
 
     formatter.print_header("Test Execution")
     formatter.print_info(f"Workpad: {workpad.title}")
 
-<<<<<<< HEAD
     test_configs = _build_test_configs(target)
 
     run_info = state_manager.create_test_run(pad_id, target)
@@ -753,7 +734,6 @@
         results = asyncio.run(orchestrator.run_tests(pad_id, tests=test_configs))
     except Exception as exc:  # pragma: no cover - exercised via tests with mocks
         logger.exception("Test execution failed for %s", pad_id)
-=======
     if target == 'fast':
         tests = [
             TestConfig(name="unit-tests", cmd="python -m pytest tests/ -q", timeout=60),
@@ -921,7 +901,6 @@
 
     except Exception as exc:  # pragma: no cover - defensive, but tested via mocks
         duration_ms = int((time.time() - run_started_at) * 1000)
->>>>>>> a38f2a0b
         error_result = StateTestResult(
             test_id=f"{run_id}:orchestrator",
             name="orchestrator",
@@ -954,7 +933,6 @@
     skipped = sum(1 for result in results if result.status == TestStatus.SKIPPED)
     duration_ms = sum(result.duration_ms for result in results)
 
-<<<<<<< HEAD
     for result in results:
         icon = _STATUS_ICONS.get(result.status, theme.icons.info)
         formatter.print_info(f"{icon} {result.status.value} — {result.name}")
@@ -1002,7 +980,6 @@
         skipped=skipped,
         duration_ms=duration_ms,
         tests=state_results,
-=======
 
 
 
@@ -1144,7 +1121,6 @@
         require_tests=True,
         require_all_tests_pass=True,
         require_fast_forward=True
->>>>>>> a38f2a0b
     )
 
     if failed == 0:
@@ -1155,9 +1131,7 @@
 
 @click.group()
 def ci() -> None:
-<<<<<<< HEAD
     """Continuous integration helper commands."""
-=======
     """Continuous integration orchestration commands."""
 
 
@@ -1272,7 +1246,6 @@
         # Exit code
         if not result.success:
             raise click.Abort()
->>>>>>> a38f2a0b
 
 
 @ci.command("trigger")
@@ -1280,10 +1253,8 @@
 def ci_trigger(pipeline: str) -> None:
     """Trigger a CI pipeline (placeholder implementation)."""
 
-<<<<<<< HEAD
     formatter.print_warning(
         "CI integration is not configured for this environment."
-=======
 @test.command('analyze')
 @click.argument('pad_id')
 def test_analyze(pad_id: str) -> None:
@@ -1583,7 +1554,6 @@
     formatter.print_info(f"Repository: {repo_id}")
     formatter.print_info(
         "CI orchestration helpers are not fully configured in this testing build."
->>>>>>> a38f2a0b
     )
     formatter.print_info(f"Requested pipeline: {pipeline}")
 
