"""Abacus.ai API client for Solo Git.

Provides a Python client for interacting with the Abacus.ai API for all AI
operations (planning, coding, fast ops).

Note: Abacus.ai uses a deployment-based API model. For chatbot operations,
you need:
1. A deployment ID (from your Abacus.ai chatbot/agent)
2. A deployment token (generated for that deployment)
3. The service API key (s2_... format)

For OpenAI-compatible RouteLLM access, you need a ChatLLM subscription.
"""

from __future__ import annotations

import json
import time
from dataclasses import dataclass
from typing import Dict, Any, Generator, List, Optional, Tuple

import requests

from sologit.config.manager import AbacusAPIConfig
from sologit.utils.logger import get_logger

logger = get_logger(__name__)


@dataclass
class ChatMessage:
    """Represents a chat message."""

    role: str  # 'system', 'user', or 'assistant'
    content: str


@dataclass
class ChatResponse:
    """Response from chat completion."""

    content: str
    model: str
    finish_reason: str = "stop"
    prompt_tokens: int = 0
    completion_tokens: int = 0
    total_tokens: int = 0
    tokens_used: int = 0
    raw: Optional[Dict[str, Any]] = None

    def __post_init__(self):
        if not self.total_tokens:
            self.total_tokens = self.prompt_tokens + self.completion_tokens
        if not self.tokens_used:
            self.tokens_used = self.total_tokens


class AbacusAPIError(RuntimeError):
    """Represents an error returned by the Abacus.ai API."""


class AbacusClient:
    """Client for Abacus.ai API."""

    def __init__(self, config: AbacusAPIConfig):
        """Initialise Abacus.ai client."""
        if '/v1' in config.endpoint:
            self.endpoint = config.endpoint.replace('/v1', '/api/v0')
            logger.debug("Adjusted endpoint to Abacus.ai format: %s", self.endpoint)
        elif not config.endpoint.endswith('/api/v0'):
            base = config.endpoint.rstrip('/')
            self.endpoint = f"{base}/api/v0"
        else:
            self.endpoint = config.endpoint

        self.api_key = config.api_key
        self.session = requests.Session()
        self.session.headers.update({
            'apiKey': self.api_key,
            'Content-Type': 'application/json',
        })
        self.deployments: Dict[str, Dict[str, str]] = {}

    # ------------------------------------------------------------------
    # Deployment management
    # ------------------------------------------------------------------
    def register_deployment(self, name: str, deployment_id: str, deployment_token: str):
        """Register deployment credentials for later use."""
        self.deployments[name] = {
            'deployment_id': deployment_id,
            'deployment_token': deployment_token,
        }

    def get_registered_deployment(self, name: str) -> Optional[Dict[str, str]]:
        """Retrieve stored deployment credentials."""
        return self.deployments.get(name)

    def clear_deployment(self, name: str):
        """Remove stored credentials for a deployment."""
        self.deployments.pop(name, None)

    # ------------------------------------------------------------------
    # API helpers
    # ------------------------------------------------------------------
    def _resolve_deployment(
        self,
        deployment: Optional[str],
        deployment_id: Optional[str],
        deployment_token: Optional[str],
    ) -> Tuple[str, str]:
        if deployment_id and deployment_token:
            if deployment:
                self.register_deployment(deployment, deployment_id, deployment_token)
            return deployment_id, deployment_token

        if deployment:
            creds = self.deployments.get(deployment)
            if not creds:
                raise ValueError(
                    f"No credentials registered for deployment '{deployment}'."
                )
            return creds['deployment_id'], creds['deployment_token']

        if not deployment_id or not deployment_token:
            raise ValueError(
                "Abacus.ai requires deployment_id and deployment_token. "
                "Provide them directly or register them via register_deployment()."
            )

        return deployment_id, deployment_token

    def _post(
        self,
        path: str,
        payload: Dict[str, Any],
        *,
        stream: bool = False,
        timeout: int = 60,
        max_retries: int = 3,
    ):
        url = f"{self.endpoint}{path}"
        logger.debug("POST %s", url)
<<<<<<< HEAD
        for attempt in range(max_retries):
=======
        for attempt in range(3):
>>>>>>> 7f883408
            try:
                response = self.session.post(
                    url,
                    json=payload,
                    stream=stream,
                    timeout=timeout,
                )
<<<<<<< HEAD
            except requests.RequestException as exc:
                raise AbacusAPIError(f"Request to {path} failed: {exc}") from exc

            if response.status_code < 400:
                if stream:
                    return response
                try:
                    data = response.json()
                except ValueError as exc:
                    snippet = response.text[:200]
                    raise AbacusAPIError(
                        f"Invalid JSON response from {path}: {snippet}"
                    ) from exc
                if not data.get('success', True):
                    raise AbacusAPIError(self._extract_error_message(data))
                return data

            if response.status_code in (429, 503) and attempt < max_retries - 1:
                delay = self._get_retry_delay(response, attempt)
                logger.warning(
                    "Request to %s failed with status %d. Retrying in %.2fs...",
                    path, response.status_code, delay
                )
                time.sleep(delay)
                continue
=======
                if response.status_code < 400:
                    break
                if response.status_code != 503:
                    raise self._build_http_error(path, response)
            except requests.RequestException as exc:
                raise AbacusAPIError(f"Request to {path} failed: {exc}") from exc
            time.sleep(1)
>>>>>>> 7f883408

            raise self._build_http_error(path, response)
        else:
            raise AbacusAPIError(f"Request to {path} failed after {max_retries} retries.")

    def _get_retry_delay(self, response: requests.Response, attempt: int) -> float:
        """Calculate retry delay with exponential backoff and jitter."""
        # Check for Retry-After header
        retry_after = response.headers.get("Retry-After")
        if retry_after:
            try:
                return float(retry_after)
            except ValueError:
                pass

        # Exponential backoff with jitter
        import random
        base_delay = 1.5  # seconds
        max_delay = 30.0  # seconds
        delay = min(base_delay * (2 ** attempt), max_delay)
        return delay + random.uniform(0, 0.5)

    def _build_http_error(self, path: str, response: requests.Response) -> AbacusAPIError:
        message = f"HTTP {response.status_code} calling {path}"
        try:
            payload = response.json()
            detail = self._extract_error_message(payload)
            if detail:
                message = f"{message}: {detail}"
        except ValueError:
            snippet = response.text.strip()
            if snippet:
                message = f"{message}: {snippet[:200]}"
        return AbacusAPIError(message)

    def _extract_error_message(self, payload: Any) -> str:
        if isinstance(payload, str):
            return payload
        if not isinstance(payload, dict):
            return repr(payload)

        if 'error' in payload:
            error_obj = payload['error']
            if isinstance(error_obj, str):
                return error_obj
            if isinstance(error_obj, dict):
                parts = [
                    error_obj.get('message'),
                    error_obj.get('code'),
                    error_obj.get('type'),
                    error_obj.get('details'),
                ]
                return ", ".join(str(p) for p in parts if p)

        for key in ('message', 'detail', 'errorMessage', 'error_description'):
            value = payload.get(key)
            if isinstance(value, str):
                return value

        errors = payload.get('errors')
        if isinstance(errors, list) and errors:
            first = errors[0]
            if isinstance(first, dict):
                return first.get('message') or first.get('detail') or repr(first)
            return str(first)

        return repr(payload)

    def _extract_content(self, payload: Dict[str, Any]) -> str:
        if not isinstance(payload, dict):
            return ''

        response_obj = payload.get('response')
        if isinstance(response_obj, dict):
            for key in ('content', 'text', 'message', 'output'):
                value = response_obj.get(key)
                if isinstance(value, str):
                    return value
        elif isinstance(response_obj, str):
            return response_obj

        choices = payload.get('choices')
        if isinstance(choices, list) and choices:
            choice = choices[0]
            if isinstance(choice, dict):
                message = choice.get('message')
                if isinstance(message, dict):
                    value = message.get('content')
                    if isinstance(value, str):
                        return value
                for key in ('content', 'text'):
                    value = choice.get(key)
                    if isinstance(value, str):
                        return value

        for key in ('content', 'text', 'message', 'output'):
            value = payload.get(key)
            if isinstance(value, str):
                return value

        return ''

    def _extract_finish_reason(self, payload: Dict[str, Any]) -> str:
        if not isinstance(payload, dict):
            return 'stop'
        for key in ('finishReason', 'finish_reason', 'finish', 'status'):
            value = payload.get(key)
            if isinstance(value, str):
                return value
        response_obj = payload.get('response')
        if isinstance(response_obj, dict):
            for key in ('finishReason', 'finish_reason'):
                value = response_obj.get(key)
                if isinstance(value, str):
                    return value
        return 'stop'

    def _extract_usage(self, payload: Dict[str, Any]) -> Dict[str, int]:
        prompt_tokens = 0
        completion_tokens = 0
        total_tokens = 0

        def safe_int(value: Any) -> int:
            try:
                return int(value)
            except (TypeError, ValueError):
                return 0

        def update_from(candidate: Any):
            nonlocal prompt_tokens, completion_tokens, total_tokens
            if not isinstance(candidate, dict):
                return
            if not prompt_tokens:
                prompt_tokens = safe_int(
                    candidate.get('promptTokens')
                    or candidate.get('prompt_tokens')
                    or candidate.get('prompt_token_count')
                )
            if not completion_tokens:
                completion_tokens = safe_int(
                    candidate.get('completionTokens')
                    or candidate.get('completion_tokens')
                    or candidate.get('completion_token_count')
                )
            if not total_tokens:
                total_tokens = safe_int(
                    candidate.get('totalTokens')
                    or candidate.get('total_tokens')
                    or candidate.get('tokensUsed')
                    or candidate.get('tokens_used')
                )

        if isinstance(payload, dict):
            update_from(payload.get('usage'))
            response_obj = payload.get('response')
            if isinstance(response_obj, dict):
                update_from(response_obj.get('usage'))
                update_from(response_obj)
            update_from(payload)

        if not total_tokens:
            total_tokens = prompt_tokens + completion_tokens

        return {
            'prompt_tokens': prompt_tokens,
            'completion_tokens': completion_tokens,
            'total_tokens': total_tokens,
        }

    def _build_chat_response(self, payload: Dict[str, Any], model_hint: str) -> ChatResponse:
        usage = self._extract_usage(payload)
        content = self._extract_content(payload)
        response_obj = payload.get('response')
        model_name = payload.get('model')
        if not model_name and isinstance(response_obj, dict):
            model_name = response_obj.get('model')
        if not model_name:
            model_name = model_hint
        finish_reason = self._extract_finish_reason(payload)
        response = ChatResponse(
            content=content,
            model=model_name,
            finish_reason=finish_reason,
            prompt_tokens=usage['prompt_tokens'],
            completion_tokens=usage['completion_tokens'],
            total_tokens=usage['total_tokens'],
            raw=payload,
        )
        return response

    # ------------------------------------------------------------------
    # Public API
    # ------------------------------------------------------------------
    def test_connection(self) -> bool:
        """Test the API connection with a simple request."""
        try:
            self._post('/listApiKeys', {})
            logger.info("API connection test successful")
            return True
        except AbacusAPIError as exc:
            logger.error("API connection test failed: %s", exc)
            return False

    def chat(
        self,
        messages: List[ChatMessage],
        model: str,
        max_tokens: int = 2048,
        temperature: float = 0.1,
        *,
        deployment: Optional[str] = None,
        deployment_id: Optional[str] = None,
        deployment_token: Optional[str] = None,
        **kwargs,
    ) -> ChatResponse:
        deployment_id, deployment_token = self._resolve_deployment(
            deployment,
            deployment_id,
            deployment_token,
        )

        abacus_messages = [
            {'role': m.role, 'text': m.content}
            for m in messages
        ]

        payload: Dict[str, Any] = {
            'deploymentId': deployment_id,
            'deploymentToken': deployment_token,
            'messages': abacus_messages,
            'maxTokens': max_tokens,
            'temperature': temperature,
        }
        payload.update(kwargs)

        logger.debug(
            "Sending chat request to deployment %s with %d messages",
            deployment_id,
            len(abacus_messages),
        )

        data = self._post('/getChatResponse', payload)
        return self._build_chat_response(data, model)

    def stream_chat(
        self,
        messages: List[ChatMessage],
        model: str,
        max_tokens: int = 2048,
        temperature: float = 0.1,
        *,
        deployment: Optional[str] = None,
        deployment_id: Optional[str] = None,
        deployment_token: Optional[str] = None,
        **kwargs,
    ) -> Generator[str, None, ChatResponse]:
        deployment_id, deployment_token = self._resolve_deployment(
            deployment,
            deployment_id,
            deployment_token,
        )

        abacus_messages = [
            {'role': m.role, 'text': m.content}
            for m in messages
        ]

        payload: Dict[str, Any] = {
            'deploymentId': deployment_id,
            'deploymentToken': deployment_token,
            'messages': abacus_messages,
            'maxTokens': max_tokens,
            'temperature': temperature,
        }
        payload.update(kwargs)

        logger.debug(
            "Streaming chat request to deployment %s", deployment_id
        )

        response = self._post('/getChatResponse', payload, stream=True)
        combined_chunks: List[str] = []
        final_payload: Dict[str, Any] = {}

        for line in response.iter_lines():
            if not line:
                continue
            decoded = line.decode('utf-8')
            if not decoded.startswith('data: '):
                continue
            data_str = decoded[6:]
            if data_str.strip() == '[DONE]':
                break
            try:
                event = json.loads(data_str)
            except json.JSONDecodeError:
                continue

            if isinstance(event, dict) and event.get('event') == 'error':
                raise AbacusAPIError(self._extract_error_message(event))

            content = self._extract_content(event)
            if content:
                combined_chunks.append(content)
                yield content
            if isinstance(event, dict):
                final_payload = event

        if not final_payload:
            final_payload = {'response': {'content': ''.join(combined_chunks)}}

        final_payload.setdefault('response', {})
        if isinstance(final_payload['response'], dict) and 'content' not in final_payload['response']:
            final_payload['response']['content'] = ''.join(combined_chunks)

        return self._build_chat_response(final_payload, model)

    def get_usage_summary(self) -> Dict[str, Any]:
        """Retrieve usage summary."""
        data = self._post('/getUsageSummary', {})
        return data.get('usageSummary', {})<|MERGE_RESOLUTION|>--- conflicted
+++ resolved
@@ -140,11 +140,8 @@
     ):
         url = f"{self.endpoint}{path}"
         logger.debug("POST %s", url)
-<<<<<<< HEAD
         for attempt in range(max_retries):
-=======
         for attempt in range(3):
->>>>>>> 7f883408
             try:
                 response = self.session.post(
                     url,
@@ -152,7 +149,6 @@
                     stream=stream,
                     timeout=timeout,
                 )
-<<<<<<< HEAD
             except requests.RequestException as exc:
                 raise AbacusAPIError(f"Request to {path} failed: {exc}") from exc
 
@@ -178,7 +174,6 @@
                 )
                 time.sleep(delay)
                 continue
-=======
                 if response.status_code < 400:
                     break
                 if response.status_code != 503:
@@ -186,7 +181,6 @@
             except requests.RequestException as exc:
                 raise AbacusAPIError(f"Request to {path} failed: {exc}") from exc
             time.sleep(1)
->>>>>>> 7f883408
 
             raise self._build_http_error(path, response)
         else:
