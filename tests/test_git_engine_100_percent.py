"""
Comprehensive tests to achieve 100% coverage for Git Engine.

Targets all missing coverage lines and error paths.
"""

import pytest
import tempfile
import zipfile
from pathlib import Path
from datetime import datetime, timedelta
from git import Repo
from git.exc import GitCommandError
from sologit.engines.git_engine import (
    GitEngine,
    GitEngineError,
    RepositoryNotFoundError,
    WorkpadNotFoundError,
    CannotPromoteError,
)


@pytest.fixture
def temp_dir():
    """Create temporary directory."""
    with tempfile.TemporaryDirectory() as tmpdir:
        yield Path(tmpdir)


@pytest.fixture
def simple_repo_zip():
    """Create a simple repository zip file."""
    with tempfile.NamedTemporaryFile(suffix='.zip', delete=False) as tmp:
        with zipfile.ZipFile(tmp.name, 'w') as zf:
            zf.writestr('README.md', '# Test Repo\n')
            zf.writestr('src/main.py', 'print("Hello, world!")\n')
        
        with open(tmp.name, 'rb') as f:
            return f.read()


class TestGitEngineErrorHandling:
    """Test error handling and edge cases in Git Engine."""

    def test_init_from_zip_invalid_zip(self, temp_dir):
        """Test init_from_zip with invalid zip data."""
        git_engine = GitEngine(temp_dir)
        
        invalid_zip = b"This is not a zip file"
        
        with pytest.raises(GitEngineError) as exc_info:
            git_engine.init_from_zip(invalid_zip, "invalid-repo")
        
        assert "Failed to initialize from zip" in str(exc_info.value)

    def test_init_from_zip_empty_name(self, temp_dir):
        """Test init_from_zip with empty name."""
        git_engine = GitEngine(temp_dir)
        
        # Create valid zip
        with tempfile.NamedTemporaryFile(suffix='.zip', delete=False) as tmp:
            with zipfile.ZipFile(tmp.name, 'w') as zf:
                zf.writestr('test.txt', 'content')
            
            with open(tmp.name, 'rb') as f:
                repo_data = f.read()
        
        with pytest.raises(GitEngineError) as exc_info:
            git_engine.init_from_zip(repo_data, "")
        
        assert "cannot be empty" in str(exc_info.value)

<<<<<<< HEAD
    def test_init_from_git_invalid_url(self, temp_dir, mocker):
=======
    @pytest.mark.xfail(reason="Mocking issue with GitPython")
    def test_init_from_git_invalid_url(self, temp_dir):
>>>>>>> b03b5054
        """Test init_from_git with invalid Git URL."""
        git_engine = GitEngine(temp_dir)

        mocker.patch('git.Repo.clone_from', side_effect=GitCommandError('clone', 'fatal: repository not found'))

        with pytest.raises(GitEngineError, match="Failed to initialize from Git"):
            git_engine.init_from_git("https://invalid-url-that-does-not-exist.com/repo.git")

    def test_init_from_git_empty_url(self, temp_dir):
        """Test init_from_git with empty URL."""
        git_engine = GitEngine(temp_dir)
        
        with pytest.raises(GitEngineError) as exc_info:
            git_engine.init_from_git("")
        
        assert "cannot be empty" in str(exc_info.value)

    @pytest.mark.xfail(reason="Mocking issue with GitPython")
    def test_create_workpad_long_title(self, temp_dir, simple_repo_zip):
        """Test create_workpad with a very long title."""
        git_engine = GitEngine(temp_dir)
        repo_id = git_engine.init_from_zip(simple_repo_zip, "test-repo")

<<<<<<< HEAD
        long_title = "a" * 150
        with pytest.raises(GitEngineError, match="Workpad title too long"):
            git_engine.create_workpad(repo_id, long_title)

    def test_create_workpad_repository_error(self, temp_dir, simple_repo_zip, mocker):
=======
    @pytest.mark.xfail(reason="Mocking issue with GitPython")
    def test_create_workpad_repository_error(self, temp_dir, simple_repo_zip, monkeypatch):
>>>>>>> b03b5054
        """Test create_workpad with repository access error."""
        git_engine = GitEngine(temp_dir)
        repo_id = git_engine.init_from_zip(simple_repo_zip, "test-repo")

        mocker.patch('sologit.engines.git_engine.Repo', side_effect=GitCommandError('rev-parse', 'fatal: not a git repository'))

        with pytest.raises(GitEngineError, match="Failed to create workpad"):
            git_engine.create_workpad(repo_id, "test-pad")

    def test_apply_patch_git_error(self, temp_dir, simple_repo_zip, monkeypatch):
        """Test apply_patch with Git command error."""
        git_engine = GitEngine(temp_dir)
        repo_id = git_engine.init_from_zip(simple_repo_zip, "test-repo")
        pad_id = git_engine.create_workpad(repo_id, "test-pad")
        
        # Create an invalid patch
        invalid_patch = "This is not a valid patch"
        
        with pytest.raises(GitEngineError) as exc_info:
            git_engine.apply_patch(pad_id, invalid_patch)
        
        assert "Failed to apply patch" in str(exc_info.value)

<<<<<<< HEAD
    def test_promote_workpad_error(self, temp_dir, simple_repo_zip, mocker):
=======
    @pytest.mark.xfail(reason="Mocking issue with GitPython")
    def test_promote_workpad_error(self, temp_dir, simple_repo_zip, monkeypatch):
>>>>>>> b03b5054
        """Test promote_workpad with Git error."""
        git_engine = GitEngine(temp_dir)
        repo_id = git_engine.init_from_zip(simple_repo_zip, "test-repo")
        pad_id = git_engine.create_workpad(repo_id, "test-pad")

        patch = """diff --git a/test.txt b/test.txt
new file mode 100644
index 0000000..ce01362
--- /dev/null
+++ b/test.txt
@@ -0,0 +1 @@
+hello
"""
        git_engine.apply_patch(pad_id, patch)

        mock_repo = mocker.Mock(spec=Repo)
        mock_repo.git.merge.side_effect = GitCommandError('merge', 'fatal: refusing to merge unrelated histories')
        mocker.patch('sologit.engines.git_engine.Repo', return_value=mock_repo)

        with pytest.raises(CannotPromoteError, match="not fast-forward-able"):
            git_engine.promote_workpad(pad_id)

<<<<<<< HEAD
    def test_revert_last_commit_error(self, temp_dir, simple_repo_zip, mocker):
=======
    @pytest.mark.xfail(reason="Mocking issue with GitPython")
    def test_revert_last_commit_error(self, temp_dir, simple_repo_zip, monkeypatch):
>>>>>>> b03b5054
        """Test revert_last_commit with Git error."""
        git_engine = GitEngine(temp_dir)
        repo_id = git_engine.init_from_zip(simple_repo_zip, "test-repo")

        mocker.patch('sologit.engines.git_engine.Repo', side_effect=GitCommandError('reset', 'fatal: Could not reset'))

        with pytest.raises(GitEngineError, match="Failed to revert commit"):
            git_engine.revert_last_commit(repo_id)

<<<<<<< HEAD
    def test_get_diff_error(self, temp_dir, simple_repo_zip, mocker):
=======
    @pytest.mark.xfail(reason="Mocking issue with GitPython")
    def test_get_diff_error(self, temp_dir, simple_repo_zip, monkeypatch):
>>>>>>> b03b5054
        """Test get_diff with Git error."""
        git_engine = GitEngine(temp_dir)
        repo_id = git_engine.init_from_zip(simple_repo_zip, "test-repo")
        pad_id = git_engine.create_workpad(repo_id, "test-pad")

        mock_repo = mocker.Mock(spec=Repo)
        mock_repo.git.diff.side_effect = GitCommandError('diff', 'fatal: Could not diff')
        mocker.patch('sologit.engines.git_engine.Repo', return_value=mock_repo)
        
        with pytest.raises(GitEngineError, match="Failed to get diff"):
            git_engine.get_diff(pad_id)

    def test_get_history_error(self, temp_dir, simple_repo_zip, monkeypatch):
        """Test get_history with Git error."""
        git_engine = GitEngine(temp_dir)
        repo_id = git_engine.init_from_zip(simple_repo_zip, "test-repo")
        
        # Mock iter_commits to raise an exception
        from git import Repo as GitRepo
        original_iter_commits = GitRepo.iter_commits
        
        def mock_iter_commits(self, *args, **kwargs):
            raise Exception("Failed to get commits")
        
        monkeypatch.setattr(GitRepo, "iter_commits", mock_iter_commits)
        
        with pytest.raises(GitEngineError) as exc_info:
            git_engine.get_history(repo_id)
        
        assert "Failed to get history" in str(exc_info.value)

    def test_get_status_error(self, temp_dir, simple_repo_zip, monkeypatch):
        """Test get_status with Git error."""
        git_engine = GitEngine(temp_dir)
        repo_id = git_engine.init_from_zip(simple_repo_zip, "test-repo")
        
        # Mock index.diff to raise an exception
        from git import Repo as GitRepo
        from git.index import IndexFile
        original_diff = IndexFile.diff
        
        def mock_diff(self, *args, **kwargs):
            raise Exception("Diff failed")
        
        monkeypatch.setattr(IndexFile, "diff", mock_diff)
        
        with pytest.raises(GitEngineError) as exc_info:
            git_engine.get_status(repo_id)
        
        assert "Failed to get status" in str(exc_info.value)

    def test_get_file_content_error(self, temp_dir, simple_repo_zip):
        """Test get_file_content with non-existent file."""
        git_engine = GitEngine(temp_dir)
        repo_id = git_engine.init_from_zip(simple_repo_zip, "test-repo")
        
        with pytest.raises(GitEngineError) as exc_info:
            git_engine.get_file_content(repo_id, "nonexistent.txt")
        
        assert "Failed to get file content" in str(exc_info.value)

<<<<<<< HEAD
    def test_rollback_to_checkpoint_error(self, temp_dir, simple_repo_zip, mocker):
=======
    @pytest.mark.xfail(reason="Mocking issue with GitPython")
    def test_rollback_to_checkpoint_error(self, temp_dir, simple_repo_zip, monkeypatch):
>>>>>>> b03b5054
        """Test rollback_to_checkpoint with Git error."""
        git_engine = GitEngine(temp_dir)
        repo_id = git_engine.init_from_zip(simple_repo_zip, "test-repo")
        pad_id = git_engine.create_workpad(repo_id, "test-pad")
        
        patch = """diff --git a/test.txt b/test.txt
new file mode 100644
index 0000000..ce01362
--- /dev/null
+++ b/test.txt
@@ -0,0 +1 @@
+hello
"""
        git_engine.apply_patch(pad_id, patch)
        
        mocker.patch('sologit.engines.git_engine.Repo', side_effect=GitCommandError('reset', 'fatal: Could not reset'))
        
        workpad = git_engine.get_workpad(pad_id)
        checkpoint_id = workpad.checkpoints[0]
        
        with pytest.raises(GitEngineError, match="Failed to rollback to checkpoint"):
            git_engine.rollback_to_checkpoint(pad_id, checkpoint_id)

    def test_delete_workpad_error(self, temp_dir, simple_repo_zip, monkeypatch):
        """Test delete_workpad with Git error."""
        git_engine = GitEngine(temp_dir)
        repo_id = git_engine.init_from_zip(simple_repo_zip, "test-repo")
        pad_id = git_engine.create_workpad(repo_id, "test-pad")
        
        # Mock delete_head to raise an exception
        from git import Repo as GitRepo
        original_delete_head = GitRepo.delete_head
        
        def mock_delete_head(self, *args, **kwargs):
            raise Exception("Delete failed")
        
        monkeypatch.setattr(GitRepo, "delete_head", mock_delete_head)
        
        with pytest.raises(GitEngineError) as exc_info:
            git_engine.delete_workpad(pad_id)
        
        assert "Failed to delete workpad" in str(exc_info.value)

    def test_get_workpad_stats_error(self, temp_dir, simple_repo_zip, monkeypatch):
        """Test get_workpad_stats with Git error."""
        git_engine = GitEngine(temp_dir)
        repo_id = git_engine.init_from_zip(simple_repo_zip, "test-repo")
        pad_id = git_engine.create_workpad(repo_id, "test-pad")
        
        # Mock commit.diff to raise an exception
        from git import Repo as GitRepo
        from git.objects import Commit
        original_diff = Commit.diff
        
        def mock_diff(self, *args, **kwargs):
            raise Exception("Diff failed")
        
        monkeypatch.setattr(Commit, "diff", mock_diff)
        
        with pytest.raises(GitEngineError) as exc_info:
            git_engine.get_workpad_stats(pad_id)
        
        assert "Failed to get workpad stats" in str(exc_info.value)

    def test_list_branches_error(self, temp_dir, simple_repo_zip, monkeypatch):
        """Test list_branches with Git error."""
        git_engine = GitEngine(temp_dir)
        repo_id = git_engine.init_from_zip(simple_repo_zip, "test-repo")
        
        # Mock branches property to raise an exception
        from git import Repo as GitRepo
        
        def mock_branches_property(self):
            raise Exception("Failed to list branches")
        
        monkeypatch.setattr(GitRepo, "branches", property(mock_branches_property))
        
        with pytest.raises(GitEngineError) as exc_info:
            git_engine.list_branches(repo_id)
        
        assert "Failed to list branches" in str(exc_info.value)

    def test_list_tags_error(self, temp_dir, simple_repo_zip, monkeypatch):
        """Test list_tags with Git error."""
        git_engine = GitEngine(temp_dir)
        repo_id = git_engine.init_from_zip(simple_repo_zip, "test-repo")
        
        # Mock tags property to raise an exception
        from git import Repo as GitRepo
        
        def mock_tags_property(self):
            raise Exception("Failed to list tags")
        
        monkeypatch.setattr(GitRepo, "tags", property(mock_tags_property))
        
        with pytest.raises(GitEngineError) as exc_info:
            git_engine.list_tags(repo_id)
        
        assert "Failed to list tags" in str(exc_info.value)

    def test_create_commit_error(self, temp_dir, simple_repo_zip, monkeypatch):
        """Test create_commit with Git error."""
        git_engine = GitEngine(temp_dir)
        repo_id = git_engine.init_from_zip(simple_repo_zip, "test-repo")
        pad_id = git_engine.create_workpad(repo_id, "test-pad")
        
        # Mock index.commit to raise an exception
        from git.index import IndexFile
        original_commit = IndexFile.commit
        
        def mock_commit(self, *args, **kwargs):
            raise Exception("Commit failed")
        
        monkeypatch.setattr(IndexFile, "commit", mock_commit)
        
        with pytest.raises(GitEngineError) as exc_info:
            git_engine.create_commit(repo_id, pad_id, "test commit")
        
        assert "Failed to create commit" in str(exc_info.value)

    def test_get_commits_ahead_behind_error(self, temp_dir, simple_repo_zip, monkeypatch):
        """Test get_commits_ahead_behind with Git error."""
        git_engine = GitEngine(temp_dir)
        repo_id = git_engine.init_from_zip(simple_repo_zip, "test-repo")
        pad_id = git_engine.create_workpad(repo_id, "test-pad")
        
        # Mock iter_commits to raise an exception
        from git import Repo as GitRepo
        original_iter_commits = GitRepo.iter_commits
        
        def mock_iter_commits(self, *args, **kwargs):
            raise Exception("Failed to get commits")
        
        monkeypatch.setattr(GitRepo, "iter_commits", mock_iter_commits)
        
        with pytest.raises(GitEngineError) as exc_info:
            git_engine.get_commits_ahead_behind(pad_id)
        
        assert "Failed to get commits ahead/behind" in str(exc_info.value)

    def test_list_files_error(self, temp_dir, simple_repo_zip, monkeypatch):
        """Test list_files with Git error."""
        git_engine = GitEngine(temp_dir)
        repo_id = git_engine.init_from_zip(simple_repo_zip, "test-repo")
        
        # Mock commit.tree.traverse to raise an exception
        from git.objects import Tree
        original_traverse = Tree.traverse
        
        def mock_traverse(self, *args, **kwargs):
            raise Exception("Failed to traverse tree")
        
        monkeypatch.setattr(Tree, "traverse", mock_traverse)
        
        with pytest.raises(GitEngineError) as exc_info:
            git_engine.list_files(repo_id)
        
        assert "Failed to list files" in str(exc_info.value)

    def test_switch_workpad_error(self, temp_dir, simple_repo_zip, monkeypatch):
        """Test switch_workpad with Git error."""
        git_engine = GitEngine(temp_dir)
        repo_id = git_engine.init_from_zip(simple_repo_zip, "test-repo")
        pad_id = git_engine.create_workpad(repo_id, "test-pad")
        
        # Mock checkout to raise an exception
        from git.refs import Head
        original_checkout = Head.checkout
        
        def mock_checkout(self, *args, **kwargs):
            raise Exception("Checkout failed")
        
        monkeypatch.setattr(Head, "checkout", mock_checkout)
        
        with pytest.raises(GitEngineError) as exc_info:
            git_engine.switch_workpad(pad_id)
        
        assert "Failed to switch workpad" in str(exc_info.value)

<<<<<<< HEAD
    def test_compare_workpads_error(self, temp_dir, simple_repo_zip, mocker):
=======
    @pytest.mark.xfail(reason="Mocking issue with GitPython")
    def test_compare_workpads_error(self, temp_dir, simple_repo_zip, monkeypatch):
>>>>>>> b03b5054
        """Test compare_workpads with Git error."""
        git_engine = GitEngine(temp_dir)
        repo_id = git_engine.init_from_zip(simple_repo_zip, "test-repo")
        pad_id_1 = git_engine.create_workpad(repo_id, "test-pad-1")
        pad_id_2 = git_engine.create_workpad(repo_id, "test-pad-2")

        mock_repo = mocker.Mock(spec=Repo)
        mock_repo.git.diff.side_effect = GitCommandError('diff', 'fatal: Could not diff')
        mocker.patch('sologit.engines.git_engine.Repo', return_value=mock_repo)

        with pytest.raises(GitEngineError, match="Failed to compare workpads"):
            git_engine.compare_workpads(pad_id_1, pad_id_2)

    def test_get_workpad_merge_preview_error(self, temp_dir, simple_repo_zip, monkeypatch):
        """Test get_workpad_merge_preview with Git error."""
        git_engine = GitEngine(temp_dir)
        repo_id = git_engine.init_from_zip(simple_repo_zip, "test-repo")
        pad_id = git_engine.create_workpad(repo_id, "test-pad")
        
        # Mock commit.diff to raise an exception
        from git.objects import Commit
        original_diff = Commit.diff
        
        def mock_diff(self, *args, **kwargs):
            raise Exception("Diff failed")
        
        monkeypatch.setattr(Commit, "diff", mock_diff)
        
        with pytest.raises(GitEngineError) as exc_info:
            git_engine.get_workpad_merge_preview(pad_id)
        
        assert "Failed to generate merge preview" in str(exc_info.value)


class TestGitEngineEdgeCases:
    """Test edge cases and less common code paths."""

    def test_get_active_workpad_on_trunk(self, temp_dir, simple_repo_zip):
        """Test get_active_workpad when on trunk branch."""
        git_engine = GitEngine(temp_dir)
        repo_id = git_engine.init_from_zip(simple_repo_zip, "test-repo")
        
        # Should return None when on trunk
        active = git_engine.get_active_workpad(repo_id)
        assert active is None

    def test_get_active_workpad_error(self, temp_dir, simple_repo_zip, monkeypatch):
        """Test get_active_workpad with Git error."""
        git_engine = GitEngine(temp_dir)
        repo_id = git_engine.init_from_zip(simple_repo_zip, "test-repo")
        
        # Mock active_branch to raise an exception
        from git import Repo as GitRepo
        
        def mock_active_branch_property(self):
            raise Exception("Failed to get active branch")
        
        monkeypatch.setattr(GitRepo, "active_branch", property(mock_active_branch_property))
        
        # Should return None on error
        active = git_engine.get_active_workpad(repo_id)
        assert active is None

    def test_can_promote_false(self, temp_dir, simple_repo_zip):
        """Test can_promote returns False when trunk has diverged."""
        git_engine = GitEngine(temp_dir)
        repo_id = git_engine.init_from_zip(simple_repo_zip, "test-repo")
        pad_id = git_engine.create_workpad(repo_id, "test-pad")
        
        # Apply patch to workpad
        patch = """diff --git a/test.txt b/test.txt
new file mode 100644
index 0000000..ce01362
--- /dev/null
+++ b/test.txt
@@ -0,0 +1 @@
+hello
"""
        git_engine.apply_patch(pad_id, patch)
        
        # Make a change on trunk directly (simulate divergence)
        from git import Repo as GitRepo
        repository = git_engine.get_repo(repo_id)
        repo = GitRepo(repository.path)
        trunk = getattr(repo.heads, repository.trunk_branch)
        trunk.checkout()
        
        test_file = repository.path / "trunk_change.txt"
        test_file.write_text("trunk change")
        repo.index.add(['trunk_change.txt'])
        repo.index.commit("Change on trunk")
        
        # Now can_promote should return False
        can_promote = git_engine.can_promote(pad_id)
        assert can_promote == False

    def test_can_promote_error_returns_false(self, temp_dir, simple_repo_zip, monkeypatch):
        """Test can_promote returns False on error."""
        git_engine = GitEngine(temp_dir)
        repo_id = git_engine.init_from_zip(simple_repo_zip, "test-repo")
        pad_id = git_engine.create_workpad(repo_id, "test-pad")
        
        # Mock merge_base to raise an exception
        from git import Repo as GitRepo
        original_merge_base = GitRepo.merge_base
        
        def mock_merge_base(self, *args, **kwargs):
            raise Exception("merge_base failed")
        
        monkeypatch.setattr(GitRepo, "merge_base", mock_merge_base)
        
        # Should return False on error
        can_promote = git_engine.can_promote(pad_id)
        assert can_promote == False<|MERGE_RESOLUTION|>--- conflicted
+++ resolved
@@ -70,12 +70,9 @@
         
         assert "cannot be empty" in str(exc_info.value)
 
-<<<<<<< HEAD
     def test_init_from_git_invalid_url(self, temp_dir, mocker):
-=======
     @pytest.mark.xfail(reason="Mocking issue with GitPython")
     def test_init_from_git_invalid_url(self, temp_dir):
->>>>>>> b03b5054
         """Test init_from_git with invalid Git URL."""
         git_engine = GitEngine(temp_dir)
 
@@ -99,16 +96,13 @@
         git_engine = GitEngine(temp_dir)
         repo_id = git_engine.init_from_zip(simple_repo_zip, "test-repo")
 
-<<<<<<< HEAD
         long_title = "a" * 150
         with pytest.raises(GitEngineError, match="Workpad title too long"):
             git_engine.create_workpad(repo_id, long_title)
 
     def test_create_workpad_repository_error(self, temp_dir, simple_repo_zip, mocker):
-=======
     @pytest.mark.xfail(reason="Mocking issue with GitPython")
     def test_create_workpad_repository_error(self, temp_dir, simple_repo_zip, monkeypatch):
->>>>>>> b03b5054
         """Test create_workpad with repository access error."""
         git_engine = GitEngine(temp_dir)
         repo_id = git_engine.init_from_zip(simple_repo_zip, "test-repo")
@@ -132,12 +126,9 @@
         
         assert "Failed to apply patch" in str(exc_info.value)
 
-<<<<<<< HEAD
     def test_promote_workpad_error(self, temp_dir, simple_repo_zip, mocker):
-=======
     @pytest.mark.xfail(reason="Mocking issue with GitPython")
     def test_promote_workpad_error(self, temp_dir, simple_repo_zip, monkeypatch):
->>>>>>> b03b5054
         """Test promote_workpad with Git error."""
         git_engine = GitEngine(temp_dir)
         repo_id = git_engine.init_from_zip(simple_repo_zip, "test-repo")
@@ -160,12 +151,9 @@
         with pytest.raises(CannotPromoteError, match="not fast-forward-able"):
             git_engine.promote_workpad(pad_id)
 
-<<<<<<< HEAD
     def test_revert_last_commit_error(self, temp_dir, simple_repo_zip, mocker):
-=======
     @pytest.mark.xfail(reason="Mocking issue with GitPython")
     def test_revert_last_commit_error(self, temp_dir, simple_repo_zip, monkeypatch):
->>>>>>> b03b5054
         """Test revert_last_commit with Git error."""
         git_engine = GitEngine(temp_dir)
         repo_id = git_engine.init_from_zip(simple_repo_zip, "test-repo")
@@ -175,12 +163,9 @@
         with pytest.raises(GitEngineError, match="Failed to revert commit"):
             git_engine.revert_last_commit(repo_id)
 
-<<<<<<< HEAD
     def test_get_diff_error(self, temp_dir, simple_repo_zip, mocker):
-=======
     @pytest.mark.xfail(reason="Mocking issue with GitPython")
     def test_get_diff_error(self, temp_dir, simple_repo_zip, monkeypatch):
->>>>>>> b03b5054
         """Test get_diff with Git error."""
         git_engine = GitEngine(temp_dir)
         repo_id = git_engine.init_from_zip(simple_repo_zip, "test-repo")
@@ -242,12 +227,9 @@
         
         assert "Failed to get file content" in str(exc_info.value)
 
-<<<<<<< HEAD
     def test_rollback_to_checkpoint_error(self, temp_dir, simple_repo_zip, mocker):
-=======
     @pytest.mark.xfail(reason="Mocking issue with GitPython")
     def test_rollback_to_checkpoint_error(self, temp_dir, simple_repo_zip, monkeypatch):
->>>>>>> b03b5054
         """Test rollback_to_checkpoint with Git error."""
         git_engine = GitEngine(temp_dir)
         repo_id = git_engine.init_from_zip(simple_repo_zip, "test-repo")
@@ -427,12 +409,9 @@
         
         assert "Failed to switch workpad" in str(exc_info.value)
 
-<<<<<<< HEAD
     def test_compare_workpads_error(self, temp_dir, simple_repo_zip, mocker):
-=======
     @pytest.mark.xfail(reason="Mocking issue with GitPython")
     def test_compare_workpads_error(self, temp_dir, simple_repo_zip, monkeypatch):
->>>>>>> b03b5054
         """Test compare_workpads with Git error."""
         git_engine = GitEngine(temp_dir)
         repo_id = git_engine.init_from_zip(simple_repo_zip, "test-repo")
