--- conflicted
+++ resolved
@@ -56,11 +56,8 @@
         assert decision.decision == PromotionDecisionType.REJECT
         assert any("not found" in reason.lower() for reason in decision.reasons)
     
-<<<<<<< HEAD
     @pytest.mark.xfail(reason="Complex mocking interaction with gitpython")
-=======
     @pytest.mark.xfail(reason="Mocking issue with GitPython")
->>>>>>> b03b5054
     def test_evaluate_cannot_promote_exception(self, gate, git_engine):
         """Test evaluation when can_promote check raises exception."""
         # Mock git engine
