--- conflicted
+++ resolved
@@ -449,7 +449,6 @@
     assert "Trunk has diverged" in result.output
 
 
-<<<<<<< HEAD
 def test_pad_promote_engine_error(mock_git_engine):
     """Git engine errors during promotion should abort the command."""
 
@@ -467,9 +466,7 @@
 
 
 def test_test_run_success(mock_git_engine, mock_test_orchestrator, mock_state_manager):
-=======
 def test_test_run_success(mock_git_engine, mock_test_orchestrator):
->>>>>>> 61ec9bbf
     """Test `test run` with successful test execution."""
     mock_pad = MagicMock()
     mock_pad.title = "test-pad"
@@ -527,7 +524,6 @@
     runner = CliRunner()
     result = runner.invoke(cli, ['test', 'run', 'nonexistent'])
     assert result.exit_code != 0
-<<<<<<< HEAD
     assert "Workpad nonexistent not found" in result.output
     mock_state_manager.create_test_run.assert_not_called()
 
@@ -571,7 +567,4 @@
     assert "Test execution failed" in result.output
     assert "Workpad: pad123" in result.output
     assert "Unexpected test failure" in result.output
-    assert "evogitctl test run pad123" in result.output
-=======
-    assert "Workpad nonexistent not found" in result.output
->>>>>>> 61ec9bbf
+    assert "evogitctl test run pad123" in result.output