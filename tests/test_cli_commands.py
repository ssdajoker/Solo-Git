
"""Tests for the CLI commands."""
import pytest
from click.testing import CliRunner
from unittest.mock import MagicMock, patch, AsyncMock
from sologit.cli.main import cli
from sologit.engines.git_engine import GitEngineError
from sologit.engines.test_orchestrator import TestStatus, TestResult, TestExecutionMode
from datetime import datetime
from pathlib import Path


@pytest.fixture
def mock_git_engine():
    """Fixture for a mocked GitEngine."""
    with patch('sologit.cli.commands.get_git_engine') as mock_get:
        mock_engine = MagicMock()
        mock_get.return_value = mock_engine
        yield mock_engine


@pytest.fixture
def mock_test_orchestrator():
    """Fixture for a mocked TestOrchestrator."""
    with patch('sologit.cli.commands.get_test_orchestrator') as mock_get:
        mock_orchestrator = MagicMock()
        mock_orchestrator.run_tests = AsyncMock()
        # Mock the 'mode' attribute directly on the instance
        mock_orchestrator.mode = MagicMock()
        mock_orchestrator.mode.value = "docker"
        mock_get.return_value = mock_orchestrator
        yield mock_orchestrator


def test_repo_list_no_repos(mock_git_engine):
    """Test `repo list` with no repositories."""
    mock_git_engine.list_repos.return_value = []
    runner = CliRunner()
    result = runner.invoke(cli, ['repo', 'list'])
    assert result.exit_code == 0
    assert "No repositories found" in result.output
    assert "evogitctl repo init" in result.output


def test_shortcuts_command():
    """Ensure the shortcuts reference renders without error."""

    runner = CliRunner()
    result = runner.invoke(cli, ['shortcuts'])

    assert result.exit_code == 0
    assert "Heaven Interface Keyboard Shortcuts" in result.output
    assert "Ctrl+P" in result.output


def test_repo_list_with_repos(mock_git_engine):
    """Test `repo list` with multiple repositories."""
    mock_repo1 = MagicMock()
    mock_repo1.id = "repo1"
    mock_repo1.name = "my-app"
    mock_repo1.trunk_branch = "main"
    mock_repo1.workpad_count = 2
    mock_repo1.created_at = datetime(2023, 1, 1, 10, 0)

    mock_repo2 = MagicMock()
    mock_repo2.id = "repo2"
    mock_repo2.name = "another-app"
    mock_repo2.trunk_branch = "develop"
    mock_repo2.workpad_count = 0
    mock_repo2.created_at = datetime(2023, 1, 2, 12, 30)

    mock_git_engine.list_repos.return_value = [mock_repo1, mock_repo2]
    runner = CliRunner()
    result = runner.invoke(cli, ['repo', 'list'])
    assert result.exit_code == 0
    # Check for Rich table headers
    assert "ID" in result.output
    assert "Name" in result.output
    assert "Trunk" in result.output
    assert "Workpads" in result.output
    assert "Created" in result.output
    # Check for content
    assert "repo1" in result.output
    assert "my-app" in result.output
    assert "2" in result.output
    assert "another-app" in result.output


def test_repo_info_found(mock_git_engine):
    """Test `repo info` for an existing repository."""
    mock_repo = MagicMock()
    mock_repo.id = "repo1"
    mock_repo.name = "my-app"
    mock_repo.path = "/path/to/repo"
    mock_repo.trunk_branch = "main"
    mock_repo.created_at = datetime(2023, 1, 1)
    mock_repo.workpad_count = 5
    mock_repo.source_type = "zip"
    mock_repo.source_url = None
    mock_git_engine.get_repo.return_value = mock_repo

    runner = CliRunner()
    result = runner.invoke(cli, ['repo', 'info', 'repo1'])

    assert result.exit_code == 0
    assert "Repository: my-app" in result.output
    assert "Name:" in result.output
    assert "my-app" in result.output
    assert "Path:" in result.output
    assert "/path/to/repo" in result.output
    assert "Workpads:" in result.output
    assert "5 active" in result.output
    assert "Source:" in result.output
    assert "zip" in result.output


def test_repo_info_not_found(mock_git_engine):
    """Test `repo info` for a non-existent repository."""
    mock_git_engine.get_repo.return_value = None
    runner = CliRunner()
    result = runner.invoke(cli, ['repo', 'info', 'nonexistent'])
    assert result.exit_code != 0
    assert "Repository 'nonexistent' is not registered with Solo Git." in result.output
    assert "Suggested Commands" in result.output


def test_repo_init_from_zip(mock_git_engine, tmp_path):
    """Test `repo init` from a zip file."""
    zip_file = tmp_path / "test.zip"
    zip_file.write_text("dummy content")

    mock_repo = MagicMock()
    mock_repo.id = "new_repo"
    mock_repo.name = "test"
    mock_repo.path = "/path/to/new_repo"
    mock_repo.trunk_branch = "main"

    mock_git_engine.init_from_zip.return_value = "new_repo"
    mock_git_engine.get_repo.return_value = mock_repo

    runner = CliRunner()
    result = runner.invoke(cli, ['repo', 'init', '--zip', str(zip_file)])

    assert result.exit_code == 0, result.output
    assert "Initializing repository from zip" in result.output
    assert "Repository initialized!" in result.output
    assert "Repo ID: new_repo" in result.output
    assert "Name: test" in result.output
    mock_git_engine.init_from_zip.assert_called_once()


def test_repo_init_from_git(mock_git_engine):
    """Test `repo init` from a git URL."""
    git_url = "https://github.com/example/repo.git"

    mock_repo = MagicMock()
    mock_repo.id = "git_repo"
    mock_repo.name = "repo"
    mock_repo.path = "/path/to/git_repo"
    mock_repo.trunk_branch = "main"

    mock_git_engine.init_from_git.return_value = "git_repo"
    mock_git_engine.get_repo.return_value = mock_repo

    runner = CliRunner()
    result = runner.invoke(cli, ['repo', 'init', '--git', git_url])

    assert result.exit_code == 0, result.output
    assert "Cloning repository from" in result.output
    assert "Repository initialized!" in result.output
    assert "Repo ID: git_repo" in result.output
    assert "Name: repo" in result.output
    mock_git_engine.init_from_git.assert_called_once_with(git_url, "repo")


def test_repo_init_no_source(mock_git_engine):
    """Test `repo init` with no source provided."""
    runner = CliRunner()
    result = runner.invoke(cli, ['repo', 'init'])
    assert result.exit_code != 0
    assert "Missing Repository Source" in result.output
    assert "Provide either --zip <path> or --git <url>" in result.output


def test_repo_init_both_sources(mock_git_engine, tmp_path):
    """Test `repo init` with both zip and git sources."""
    zip_file = tmp_path / "test.zip"
    zip_file.write_text("dummy")
    git_url = "https://github.com/example/repo.git"
    runner = CliRunner()
    result = runner.invoke(cli, ['repo', 'init', '--zip', str(zip_file), '--git', git_url])
    assert result.exit_code != 0
    assert "Conflicting Options Provided" in result.output
    assert "Only one source can be used at a time" in result.output


def test_repo_init_git_engine_error(mock_git_engine, tmp_path):
    """Test `repo init` handling a GitEngineError."""
    zip_file = tmp_path / "test.zip"
    zip_file.write_text("dummy")
    mock_git_engine.init_from_zip.side_effect = GitEngineError("Failed to init")
    runner = CliRunner()
    result = runner.invoke(cli, ['repo', 'init', '--zip', str(zip_file)])
    assert result.exit_code != 0
    assert "Repository initialization failed" in result.output
    assert "Failed to init" in result.output


def test_pad_create_success(mock_git_engine):
    """Test `pad create` successfully."""
    mock_repo = MagicMock()
    mock_repo.id = "repo1"
    mock_repo.name = "my-app"
    mock_git_engine.list_repos.return_value = [mock_repo]

    mock_pad = MagicMock()
    mock_pad.id = "pad1"
    mock_pad.title = "new-feature"
    mock_pad.branch_name = "pad/new-feature"
    mock_git_engine.create_workpad.return_value = "pad1"
    mock_git_engine.get_workpad.return_value = mock_pad

    runner = CliRunner()
    result = runner.invoke(cli, ['pad', 'create', 'new-feature'])

    assert result.exit_code == 0, result.output
    assert "Using repository: my-app (repo1)" in result.output
    assert "Creating workpad: new-feature" in result.output
    assert "Workpad created!" in result.output
    assert "Pad ID: pad1" in result.output
    mock_git_engine.create_workpad.assert_called_once_with("repo1", "new-feature")


def test_pad_create_no_repo(mock_git_engine):
    """Test `pad create` with no repositories existing."""
    mock_git_engine.list_repos.return_value = []
    runner = CliRunner()
    result = runner.invoke(cli, ['pad', 'create', 'a-feature'])
    assert result.exit_code != 0
    assert "No repositories found" in result.output


def test_pad_create_multiple_repos_no_spec(mock_git_engine):
    """Test `pad create` with multiple repos but no --repo flag."""
    mock_git_engine.list_repos.return_value = [MagicMock(), MagicMock()]
    runner = CliRunner()
    result = runner.invoke(cli, ['pad', 'create', 'a-feature'])
    assert result.exit_code != 0
    assert "Multiple repositories found" in result.output


def test_pad_list_no_pads(mock_git_engine):
    """Test `pad list` with no workpads."""
    mock_git_engine.list_workpads.return_value = []
    runner = CliRunner()
    result = runner.invoke(cli, ['pad', 'list'])
    assert result.exit_code == 0
    assert "No workpads found" in result.output
    assert "evogitctl pad create" in result.output


def test_pad_list_with_pads(mock_git_engine):
    """Test `pad list` with multiple workpads."""
    mock_pad1 = MagicMock()
    mock_pad1.id = "pad1_id_long"
    mock_pad1.title = "feature-a"
    mock_pad1.status = "active"
    mock_pad1.checkpoints = ["cp1", "cp2"]
    mock_pad1.test_status = "passed"
    mock_pad1.created_at = datetime(2023, 1, 3, 11, 0)

    mock_pad2 = MagicMock()
    mock_pad2.id = "pad2_id_long"
    mock_pad2.title = "bug-fix"
    mock_pad2.status = "pending"
    mock_pad2.checkpoints = []
    mock_pad2.test_status = "failed"
    mock_pad2.created_at = datetime(2023, 1, 4, 14, 0)

    mock_git_engine.list_workpads.return_value = [mock_pad1, mock_pad2]
    runner = CliRunner()
    result = runner.invoke(cli, ['pad', 'list'])

    assert result.exit_code == 0
    assert "ID" in result.output
    assert "Title" in result.output
    assert "Status" in result.output
    assert "feature-a" in result.output
    assert "active" in result.output
    assert "✅ passed" in result.output
    assert "bug-fix" in result.output
    assert "pending" in result.output
    assert "❌ failed" in result.output

def test_pad_info_found(mock_git_engine):
    """Test `pad info` for an existing workpad."""
    mock_pad = MagicMock()
    mock_pad.id = "pad1"
    mock_pad.title = "test-pad"
    mock_pad.repo_id = "repo1"
    mock_pad.branch_name = "pad/test-pad"
    mock_pad.status = "active"
    mock_pad.created_at = datetime(2023, 1, 1)
    mock_pad.checkpoints = ["cp1", "cp2"]
    mock_pad.test_status = "passed"
    mock_git_engine.get_workpad.return_value = mock_pad

    runner = CliRunner()
    result = runner.invoke(cli, ['pad', 'info', 'pad1'])

    assert result.exit_code == 0
    assert "Workpad: pad1" in result.output
    assert "Title: test-pad" in result.output
    assert "Repo: repo1" in result.output
    assert "Branch: pad/test-pad" in result.output
    assert "Status: active" in result.output
    assert "Checkpoints: 2" in result.output
    assert "Last Test: passed" in result.output

def test_pad_diff_found(mock_git_engine):
    """Test `pad diff` for an existing workpad."""
    mock_pad = MagicMock()
    mock_git_engine.get_workpad.return_value = mock_pad
    mock_git_engine.get_diff.return_value = "diff --git a/file.txt b/file.txt\n--- a/file.txt\n+++ b/file.txt"

    runner = CliRunner()
    result = runner.invoke(cli, ['pad', 'diff', 'pad1'])

    assert result.exit_code == 0
    assert "diff --git" in result.output
    mock_git_engine.get_diff.assert_called_once_with('pad1')


def test_pad_diff_not_found(mock_git_engine):
    """Test `pad diff` for a non-existent workpad."""
    mock_git_engine.get_workpad.return_value = None
    runner = CliRunner()
    result = runner.invoke(cli, ['pad', 'diff', 'nonexistent'])
    assert result.exit_code != 0
    assert "Workpad nonexistent not found" in result.output


def test_pad_promote_success(mock_git_engine):
    """Test `pad promote` successfully."""
    mock_pad = MagicMock()
    mock_pad.title = "feature-to-promote"
    mock_pad.branch_name = "pad/feature"
    mock_git_engine.get_workpad.return_value = mock_pad
    mock_git_engine.can_promote.return_value = True
    mock_git_engine.promote_workpad.return_value = "abcdef123"

    runner = CliRunner()
    result = runner.invoke(cli, ['pad', 'promote', 'pad1'])

    assert result.exit_code == 0
    assert "Promoting workpad" in result.output
    assert "Workpad promoted to trunk!" in result.output
    assert "Commit: abcdef123" in result.output
    mock_git_engine.promote_workpad.assert_called_once_with('pad1')


def test_pad_promote_not_fast_forward(mock_git_engine):
    """Test `pad promote` when not fast-forwardable."""
    mock_pad = MagicMock()
    mock_git_engine.get_workpad.return_value = mock_pad
    mock_git_engine.can_promote.return_value = False

    runner = CliRunner()
    result = runner.invoke(cli, ['pad', 'promote', 'pad1'])

    assert result.exit_code != 0
    assert "Cannot promote: not fast-forward-able" in result.output
    assert "Trunk has diverged" in result.output


def test_test_run_success(mock_git_engine, mock_test_orchestrator):
    """Test `test run` with successful test execution."""
    mock_pad = MagicMock()
    mock_pad.title = "test-pad"
    mock_git_engine.get_workpad.return_value = mock_pad

    results = [
        TestResult(name='unit-tests', status=TestStatus.PASSED, duration_ms=1234, exit_code=0, stdout='', stderr='', mode='docker', log_path=Path('/log/unit.txt')),
        TestResult(name='integration', status=TestStatus.PASSED, duration_ms=5678, exit_code=0, stdout='', stderr='', mode='docker', log_path=Path('/log/int.txt')),
    ]
    mock_test_orchestrator.run_tests.return_value = results
    mock_test_orchestrator.get_summary.return_value = {
        'total': 2, 'passed': 2, 'failed': 0, 'timeout': 0, 'skipped': 0, 'status': 'green'
    }

    runner = CliRunner()
    result = runner.invoke(cli, ['test', 'run', 'pad1', '--target', 'full'])

    assert result.exit_code == 0, result.output
    assert "Test Execution" in result.output
    assert "Workpad: test-pad" in result.output
    assert "✅ passed" in result.output
    assert "Test Summary" in result.output
    assert "All tests passed!" in result.output
    mock_test_orchestrator.run_tests.assert_called_once()


def test_test_run_failure(mock_git_engine, mock_test_orchestrator):
    """Test `test run` with failed tests."""
    mock_pad = MagicMock()
    mock_pad.title = "failing-pad"
    mock_git_engine.get_workpad.return_value = mock_pad

    results = [
        TestResult(name='unit-tests', status=TestStatus.PASSED, duration_ms=1000, exit_code=0, stdout='', stderr='', mode='docker', log_path=Path('log1.txt')),
        TestResult(name='integration', status=TestStatus.FAILED, duration_ms=2000, exit_code=1, stdout='', stderr='', error="Assertion failed", mode='docker', log_path=Path('log2.txt')),
    ]
    mock_test_orchestrator.run_tests.return_value = results
    mock_test_orchestrator.get_summary.return_value = {
        'total': 2, 'passed': 1, 'failed': 1, 'timeout': 0, 'skipped': 0, 'status': 'red'
    }

    runner = CliRunner()
    result = runner.invoke(cli, ['test', 'run', 'pad1'])

    assert result.exit_code == 0  # Command itself succeeds
    assert "❌ failed" in result.output
    assert "Tests Require Attention" in result.output
    assert "Some tests failed or timed out" in result.output
    assert "Passed: 1" in result.output
    assert "Failed: 1" in result.output

def test_test_run_pad_not_found(mock_git_engine, mock_test_orchestrator):
    """Test `test run` for a non-existent workpad."""
    mock_git_engine.get_workpad.return_value = None
    runner = CliRunner()
    result = runner.invoke(cli, ['test', 'run', 'nonexistent'])
    assert result.exit_code != 0
    assert "Workpad nonexistent not found" in result.output


<<<<<<< HEAD
def test_test_run_unexpected_exception(mock_git_engine, mock_test_orchestrator):
    """Test `test run` handles unexpected exceptions correctly with proper variable reference."""
=======
def test_test_run_exception_handler(mock_git_engine, mock_test_orchestrator):
    """Test `test run` exception handler provides workpad context."""
>>>>>>> 5b9dabd9
    mock_pad = MagicMock()
    mock_pad.title = "test-pad"
    mock_git_engine.get_workpad.return_value = mock_pad
    
<<<<<<< HEAD
    # Simulate an unexpected exception during test execution
    mock_test_orchestrator.run_tests.side_effect = RuntimeError("Unexpected test orchestrator error")
    
    runner = CliRunner()
    result = runner.invoke(cli, ['test', 'run', 'test-pad-123'])
    
    assert result.exit_code != 0
    assert "Test execution failed" in result.output
    assert "Unexpected test orchestrator error" in result.output
    # Verify the error message uses pad_id correctly (not workpad_id which would cause NameError)
    assert "evogitctl test run test-pad-123" in result.output
=======
    # Make run_tests raise an exception
    mock_test_orchestrator.run_tests.side_effect = Exception("Unexpected test failure")
    
    runner = CliRunner()
    result = runner.invoke(cli, ['test', 'run', 'pad123'])
    
    assert result.exit_code != 0
    assert "Test execution failed" in result.output
    assert "Workpad: pad123" in result.output  # Verify pad_id is shown
    assert "Unexpected test failure" in result.output
>>>>>>> 5b9dabd9
<|MERGE_RESOLUTION|>--- conflicted
+++ resolved
@@ -434,18 +434,14 @@
     assert "Workpad nonexistent not found" in result.output
 
 
-<<<<<<< HEAD
 def test_test_run_unexpected_exception(mock_git_engine, mock_test_orchestrator):
     """Test `test run` handles unexpected exceptions correctly with proper variable reference."""
-=======
 def test_test_run_exception_handler(mock_git_engine, mock_test_orchestrator):
     """Test `test run` exception handler provides workpad context."""
->>>>>>> 5b9dabd9
     mock_pad = MagicMock()
     mock_pad.title = "test-pad"
     mock_git_engine.get_workpad.return_value = mock_pad
     
-<<<<<<< HEAD
     # Simulate an unexpected exception during test execution
     mock_test_orchestrator.run_tests.side_effect = RuntimeError("Unexpected test orchestrator error")
     
@@ -457,7 +453,6 @@
     assert "Unexpected test orchestrator error" in result.output
     # Verify the error message uses pad_id correctly (not workpad_id which would cause NameError)
     assert "evogitctl test run test-pad-123" in result.output
-=======
     # Make run_tests raise an exception
     mock_test_orchestrator.run_tests.side_effect = Exception("Unexpected test failure")
     
@@ -467,5 +462,4 @@
     assert result.exit_code != 0
     assert "Test execution failed" in result.output
     assert "Workpad: pad123" in result.output  # Verify pad_id is shown
-    assert "Unexpected test failure" in result.output
->>>>>>> 5b9dabd9
+    assert "Unexpected test failure" in result.output