use std::collections::HashSet;
use std::env;
use std::fs;
use std::io::Write;
use std::path::{Path, PathBuf};
use std::process::Command;

use chrono::Utc;
use serde::de::DeserializeOwned;
use serde::Serialize;
use serde_json::{json, Map, Value};
use tempfile::Builder;

use crate::{
    get_state_dir, list_test_runs, AIOperation, GlobalState, PromotionRecord, RepositoryState,
    TestRun, WorkpadState,
};

fn read_json<T: DeserializeOwned>(path: &Path) -> Result<Option<T>, String> {
    if !path.exists() {
        return Ok(None);
    }

    let contents = fs::read_to_string(path)
        .map_err(|e| format!("Failed to read {}: {}", path.display(), e))?;
    let value = serde_json::from_str(&contents)
        .map_err(|e| format!("Failed to parse {}: {}", path.display(), e))?;
    Ok(Some(value))
}

fn write_json<T: Serialize>(path: &Path, value: &T) -> Result<(), String> {
    if let Some(parent) = path.parent() {
        fs::create_dir_all(parent)
            .map_err(|e| format!("Failed to create {}: {}", parent.display(), e))?;
    }

    let contents = serde_json::to_string_pretty(value)
        .map_err(|e| format!("Failed to serialize value for {}: {}", path.display(), e))?;

    let parent_dir = path.parent().unwrap_or_else(|| Path::new("."));
    let mut temp_file = tempfile::NamedTempFile::new_in(parent_dir).map_err(|e| {
        format!(
            "Failed to create temporary file for {}: {}",
            path.display(),
            e
        )
    })?;

    temp_file.write_all(contents.as_bytes()).map_err(|e| {
        format!(
            "Failed to write temporary file for {}: {}",
            path.display(),
            e
        )
    })?;

    temp_file
        .persist(path)
        .map_err(|e| format!("Failed to persist {}: {}", path.display(), e.error))?;
    Ok(())
}

fn run_cli_command(args: Vec<String>) -> Result<String, String> {
    let mut command = Command::new("evogitctl");
    command.args(args.iter());

    if let Ok(config_path) = env::var("SOLOGIT_CONFIG_PATH") {
        command.env("SOLOGIT_CONFIG_PATH", config_path);
    }

    let output = command
        .output()
        .map_err(|e| format!("Failed to execute evogitctl: {}", e))?;

    if output.status.success() {
        Ok(String::from_utf8_lossy(&output.stdout).to_string())
    } else {
        let stderr = String::from_utf8_lossy(&output.stderr);
        Err(format!(
            "evogitctl {} failed: {}",
            args.join(" "),
            stderr.trim()
        ))
    }
}

fn store_patch_diff(workpad_id: &str, diff: &str) -> Result<String, String> {
    let patches_dir = get_state_dir().join("patches");
    fs::create_dir_all(&patches_dir).map_err(|e| {
        format!(
            "Failed to create patch history directory {}: {}",
            patches_dir.display(),
            e
        )
    })?;

    let mut temp_file = Builder::new()
        .prefix(&format!("sologit_patch_{}_", workpad_id))
        .suffix(".diff")
        .tempfile_in(&patches_dir)
        .map_err(|e| {
            format!(
                "Failed to create temporary patch file in {}: {}",
                patches_dir.display(),
                e
            )
        })?;

    temp_file
        .write_all(diff.as_bytes())
        .map_err(|e| format!("Failed to write patch diff: {}", e))?;

<<<<<<< HEAD
    let patch_path = patches_dir.join(format!("{}-{}.diff", workpad_id, Uuid::new_v4().simple()));

    let persisted_file = temp_file.persist_noclobber(&patch_path).map_err(|e| {
        format!(
            "Failed to persist patch file {}: {}",
            patch_path.display(),
            e
        )
    })?;

    // Ensure the file handle returned from `persist_noclobber` is explicitly
    // dropped so the underlying file descriptor is released immediately.
    drop(persisted_file);

    Ok(patch_path.to_string_lossy().to_string())
=======
    let (path, file) = temp_file
        .keep()
        .map_err(|e| format!("Failed to persist patch file: {}", e))?;
    drop(file);

    Ok(path.to_string_lossy().to_string())
>>>>>>> 6a1526c0
}

fn load_global_state() -> Result<GlobalState, String> {
    let path = get_state_dir().join("global.json");
    Ok(
        read_json::<GlobalState>(&path)?.unwrap_or_else(|| GlobalState {
            version: "0.4.0".to_string(),
            last_updated: Utc::now().to_rfc3339(),
            active_repo: None,
            active_workpad: None,
            session_start: Utc::now().to_rfc3339(),
            total_operations: 0,
            total_cost_usd: 0.0,
        }),
    )
}

fn save_global_state(mut state: GlobalState) -> Result<(), String> {
    state.last_updated = Utc::now().to_rfc3339();
    let path = get_state_dir().join("global.json");
    write_json(&path, &state)
}

fn load_repository(repo_id: &str) -> Result<RepositoryState, String> {
    let path = get_state_dir()
        .join("repositories")
        .join(format!("{}.json", repo_id));
    read_json(&path)?.ok_or_else(|| format!("Repository not found: {}", repo_id))
}

fn save_repository(mut repo: RepositoryState) -> Result<RepositoryState, String> {
    repo.updated_at = Utc::now().to_rfc3339();
    let path = get_state_dir()
        .join("repositories")
        .join(format!("{}.json", repo.repo_id));
    write_json(&path, &repo)?;
    Ok(repo)
}

fn load_workpad(workpad_id: &str) -> Result<WorkpadState, String> {
    let path = get_state_dir()
        .join("workpads")
        .join(format!("{}.json", workpad_id));
    read_json(&path)?.ok_or_else(|| format!("Workpad not found: {}", workpad_id))
}

fn save_workpad(mut workpad: WorkpadState) -> Result<WorkpadState, String> {
    workpad.updated_at = Utc::now().to_rfc3339();
    let path = get_state_dir()
        .join("workpads")
        .join(format!("{}.json", workpad.workpad_id));
    write_json(&path, &workpad)?;
    Ok(workpad)
}

fn parse_changed_files(diff: &str) -> Vec<String> {
    let mut files: HashSet<String> = HashSet::new();
    for line in diff.lines() {
        if let Some(rest) = line.strip_prefix("+++ b/") {
            files.insert(rest.trim().to_string());
        } else if let Some(rest) = line.strip_prefix("--- a/") {
            files.insert(rest.trim().to_string());
        }
    }
    let mut list: Vec<String> = files.into_iter().collect();
    list.sort();
    list
}

fn merge_json(target: &mut Map<String, Value>, updates: Map<String, Value>) {
    for (key, value) in updates {
        match (target.get_mut(&key), value) {
            (Some(Value::Object(target_map)), Value::Object(update_map)) => {
                merge_json(target_map, update_map);
            }
            (_, new_value) => {
                target.insert(key, new_value);
            }
        }
    }
}

#[tauri::command]
pub(crate) fn create_workpad(repo_id: String, title: String) -> Result<WorkpadState, String> {
    let trimmed = title.trim();
    if trimmed.is_empty() {
        return Err("Workpad title cannot be empty".to_string());
    }

    run_cli_command(vec![
        "workpad-integrated".to_string(),
        "create".to_string(),
        trimmed.to_string(),
        "--repo".to_string(),
        repo_id.clone(),
    ])?;

    let global = load_global_state()?;
    let workpad_id = global
        .active_workpad
        .ok_or_else(|| "CLI did not report an active workpad".to_string())?;

    load_workpad(&workpad_id)
}

#[tauri::command]
pub(crate) fn run_tests(workpad_id: String, target: String) -> Result<TestRun, String> {
    let trimmed = target.trim();
    if trimmed.is_empty() {
        return Err("Test target cannot be empty".to_string());
    }

    run_cli_command(vec![
        "test".to_string(),
        "run".to_string(),
        workpad_id.clone(),
        "--target".to_string(),
        trimmed.to_string(),
    ])?;

    let mut runs = list_test_runs(Some(workpad_id.clone()))?;
    runs.into_iter()
        .next()
        .ok_or_else(|| "No test runs recorded".to_string())
}

#[tauri::command]
pub(crate) fn promote_workpad(workpad_id: String) -> Result<PromotionRecord, String> {
    run_cli_command(vec![
        "workpad-integrated".to_string(),
        "promote".to_string(),
        workpad_id.clone(),
    ])?;

    // Attempt to locate the most recent promotion record for this workpad
    let promotions_dir = get_state_dir().join("promotions");
    let mut latest: Option<PromotionRecord> = None;

    if promotions_dir.exists() {
        for entry in fs::read_dir(&promotions_dir).map_err(|e| e.to_string())? {
            let entry = entry.map_err(|e| e.to_string())?;
            let path = entry.path();
            if path.extension().and_then(|s| s.to_str()) == Some("json") {
                if let Some(record) = read_json::<PromotionRecord>(&path)? {
                    if record.workpad_id == workpad_id {
                        let is_newer = latest
                            .as_ref()
                            .map(|existing| record.created_at > existing.created_at)
                            .unwrap_or(true);
                        if is_newer {
                            latest = Some(record);
                        }
                    }
                }
            }
        }
    }

    if let Some(record) = latest {
        return Ok(record);
    }

    // Fallback: synthesize a promotion record from current state
    let workpad = load_workpad(&workpad_id)?;
    let now = Utc::now().to_rfc3339();
    let record = PromotionRecord {
        record_id: format!("pr-{}", Uuid::new_v4().simple()),
        repo_id: workpad.repo_id.clone(),
        workpad_id: workpad.workpad_id.clone(),
        decision: "manual".to_string(),
        can_promote: true,
        auto_promote_requested: false,
        promoted: true,
        commit_hash: workpad.current_commit.clone(),
        message: format!("Workpad '{}' promoted to trunk", workpad.title),
        test_run_id: workpad.test_runs.first().cloned(),
        ci_status: None,
        ci_message: None,
        created_at: now,
    };

    Ok(record)
}

#[tauri::command]
pub(crate) fn apply_patch(
    workpad_id: String,
    message: String,
    diff: String,
) -> Result<WorkpadState, String> {
    if diff.trim().is_empty() {
        return Err("Patch diff cannot be empty".to_string());
    }

    let trimmed_message = message.trim();
    let final_message = if trimmed_message.is_empty() {
        "Apply patch from GUI"
    } else {
        trimmed_message
    };

    let temp_dir = env::temp_dir();
    let mut temp_file = Builder::new()
        .prefix("sologit_patch_")
        .suffix(".diff")
        .tempfile_in(&temp_dir)
        .map_err(|e| {
            format!(
                "Failed to create temporary patch file in {}: {}",
                temp_dir.display(),
                e
            )
        })?;

    temp_file
        .write_all(diff.as_bytes())
        .map_err(|e| format!("Failed to write patch diff: {}", e))?;

    let (_file, patch_path) = temp_file.keep().map_err(|e| {
        format!(
            "Failed to persist temporary patch {}: {}",
            e.file.path().display(),
            e.error
        )
    })?;

    let patch_arg = patch_path
    let patch_path = store_patch_diff(&workpad.workpad_id, &diff)?;

    workpad.status = "in_progress".to_string();
    workpad.current_commit = Some(format!("{}", Uuid::new_v4().simple()));
    let patch_arg = temp_path
        .to_str()
        .ok_or_else(|| "Failed to encode temporary patch path".to_string())?
        .to_string();

    let cli_args = vec![
        "workpad-integrated".to_string(),
        "apply-patch".to_string(),
        patch_arg.clone(),
        "--pad".to_string(),
        workpad_id.clone(),
        "--message".to_string(),
        final_message.to_string(),
    ];

    let notes_path = get_state_dir()
        .join("workpads")
        .join(format!("{}-notes.log", workpad.workpad_id));
    let entry = format!(
        "{} :: {}\n\n{}\n\nSaved patch file: {}\n\n",
        Utc::now().to_rfc3339(),
        message,
        diff,
        patch_path
    );
    let _ = fs::OpenOptions::new()
        .create(true)
        .append(true)
        .open(&notes_path)
        .and_then(|mut file| file.write_all(entry.as_bytes()));
    let result = run_cli_command(cli_args);

    let _ = fs::remove_file(&patch_path);
    result?;

    load_workpad(&workpad_id)
}

#[tauri::command]
pub(crate) fn trigger_ai_operation(
    workpad_id: String,
    prompt: String,
) -> Result<AIOperation, String> {
    if prompt.trim().is_empty() {
        return Err("Prompt cannot be empty".to_string());
    }

    let workpad_opt = if workpad_id.trim().is_empty() {
        None
    } else {
        Some(workpad_id)
    };

    if let Some(ref wp_id) = workpad_opt {
        load_workpad(wp_id)?;
    }

    let operation_id = format!("op-{}", Uuid::new_v4().simple());
    let started_at = Utc::now();
    let tokens_used = (prompt.len() as f64 / 4.0).ceil() as i32;
    let cost = (tokens_used as f64) * 0.00002;

    let operation = AIOperation {
        operation_id: operation_id.clone(),
        workpad_id: workpad_opt.clone(),
        operation_type: "prompt".to_string(),
        status: "completed".to_string(),
        model: "gpt-4".to_string(),
        prompt: prompt.clone(),
        response: Some("AI orchestration placeholder response".to_string()),
        cost_usd: cost,
        tokens_used,
        started_at: started_at.to_rfc3339(),
        completed_at: Some((started_at + chrono::Duration::seconds(1)).to_rfc3339()),
        error: None,
    };

    let path = get_state_dir()
        .join("ai_operations")
        .join(format!("{}.json", operation.operation_id));
    write_json(&path, &operation)?;

    if let Some(wp_id) = &workpad_opt {
        let mut workpad = load_workpad(wp_id)?;
        workpad.ai_operations.insert(0, operation_id.clone());
        let _ = save_workpad(workpad)?;
    }

    let mut global = load_global_state()?;
    global.total_operations += 1;
    global.total_cost_usd += cost;
    save_global_state(global)?;

    Ok(operation)
}

#[tauri::command]
pub(crate) fn delete_workpad(workpad_id: String) -> Result<(), String> {
    run_cli_command(vec![
        "workpad-integrated".to_string(),
        "delete".to_string(),
        workpad_id,
        "--force".to_string(),
    ])?;
    Ok(())
}

#[tauri::command]
pub(crate) fn rollback_workpad(
    workpad_id: String,
    reason: Option<String>,
) -> Result<WorkpadState, String> {
    let mut workpad = load_workpad(&workpad_id)?;
    workpad.status = "draft".to_string();
    workpad.current_commit = Some(workpad.base_commit.clone());
    workpad.patches_applied = 0;
    workpad.files_changed.clear();
    workpad.test_runs.clear();

    if let Some(reason) = reason {
        let log_path = get_state_dir()
            .join("workpads")
            .join(format!("{}-rollback.log", workpad.workpad_id));
        let entry = format!("{} :: {}\n", Utc::now().to_rfc3339(), reason);
        let _ = fs::OpenOptions::new()
            .create(true)
            .append(true)
            .open(&log_path)
            .and_then(|mut file| file.write_all(entry.as_bytes()));
    }

    let workpad = save_workpad(workpad)?;

    let mut global = load_global_state()?;
    global.total_operations += 1;
    global.active_workpad = Some(workpad.workpad_id.clone());
    save_global_state(global)?;

    Ok(workpad)
}

#[tauri::command]
pub(crate) fn update_config(updates: Value) -> Result<Value, String> {
    let config_path = get_state_dir().join("config.json");
    let mut config = read_json::<Value>(&config_path)?
        .unwrap_or_else(|| json!({"theme": "dark", "auto_save": true }));

    let updates_obj = updates
        .as_object()
        .ok_or_else(|| "Configuration updates must be a JSON object".to_string())?
        .clone();

    if let Value::Object(ref mut target) = config {
        merge_json(target, updates_obj);
    } else {
        config = Value::Object(updates_obj);
    }

    write_json(&config_path, &config)?;
    Ok(config)
}

#[tauri::command]
pub(crate) fn create_repository(
    name: String,
    path: Option<String>,
) -> Result<RepositoryState, String> {
    let trimmed = name.trim();
    if trimmed.is_empty() {
        return Err("Repository name cannot be empty".to_string());
    }

    let mut args = vec![
        "repo".to_string(),
        "init".to_string(),
        "--empty".to_string(),
        "--name".to_string(),
        trimmed.to_string(),
    ];
    if let Some(custom) = path.map(|p| p.trim().to_string()).filter(|p| !p.is_empty()) {
        args.push("--path".to_string());
        args.push(custom);
    }

    run_cli_command(args)?;

    // CLI commands set the active repository to the one created.
    let global = load_global_state()?;
    let repo_id = global
        .active_repo
        .ok_or_else(|| "CLI did not report an active repository".to_string())?;

    load_repository(&repo_id)
}

#[tauri::command]
pub(crate) fn delete_repository(repo_id: String) -> Result<(), String> {
    run_cli_command(vec!["repo".to_string(), "delete".to_string(), repo_id])?;
    Ok(())
}<|MERGE_RESOLUTION|>--- conflicted
+++ resolved
@@ -110,7 +110,6 @@
         .write_all(diff.as_bytes())
         .map_err(|e| format!("Failed to write patch diff: {}", e))?;
 
-<<<<<<< HEAD
     let patch_path = patches_dir.join(format!("{}-{}.diff", workpad_id, Uuid::new_v4().simple()));
 
     let persisted_file = temp_file.persist_noclobber(&patch_path).map_err(|e| {
@@ -126,14 +125,12 @@
     drop(persisted_file);
 
     Ok(patch_path.to_string_lossy().to_string())
-=======
     let (path, file) = temp_file
         .keep()
         .map_err(|e| format!("Failed to persist patch file: {}", e))?;
     drop(file);
 
     Ok(path.to_string_lossy().to_string())
->>>>>>> 6a1526c0
 }
 
 fn load_global_state() -> Result<GlobalState, String> {
