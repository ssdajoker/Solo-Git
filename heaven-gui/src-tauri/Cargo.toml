
[package]
name = "heaven-gui"
version = "0.1.0"
description = "Heaven Interface GUI for Solo Git"
authors = ["Solo Git Contributors"]
license = "MIT"
repository = ""
edition = "2021"

[build-dependencies]
tauri-build = { version = "1.5", features = [] }

[dependencies]
tauri = { version = "1.5", features = [ "fs-read-dir", "fs-read-file", "shell-open"] }
serde = { version = "1.0", features = ["derive"] }
serde_json = "1.0"
dirs = "5.0"
chrono = "0.4"
uuid = { version = "1", features = ["v4"] }
<<<<<<< HEAD
tempfile = "3.10"
=======
tempfile = "3"
>>>>>>> f554c8bb

[features]
default = ["custom-protocol"]
custom-protocol = ["tauri/custom-protocol"]<|MERGE_RESOLUTION|>--- conflicted
+++ resolved
@@ -18,11 +18,8 @@
 dirs = "5.0"
 chrono = "0.4"
 uuid = { version = "1", features = ["v4"] }
-<<<<<<< HEAD
 tempfile = "3.10"
-=======
 tempfile = "3"
->>>>>>> f554c8bb
 
 [features]
 default = ["custom-protocol"]
